--- conflicted
+++ resolved
@@ -1,6 +1,6 @@
 /* xapian-compact.cc: Compact a flint database, or merge and compact several.
  *
- * Copyright (C) 2004,2005,2006,2007,2008 Olly Betts
+ * Copyright (C) 2004,2005,2006,2007 Olly Betts
  *
  * This program is free software; you can redistribute it and/or
  * modify it under the terms of the GNU General Public License as
@@ -88,7 +88,7 @@
     Xapian::termcount tf, cf;
 
     PostlistCursor(FlintTable *in, Xapian::docid offset_)
-	: FlintCursor(in), offset(offset_), firstdid(0)
+	: FlintCursor(in), offset(offset_)
     {
 	find_entry("");
 	next();
@@ -152,15 +152,14 @@
 };
 
 static void
-merge_postlists(const string & tablename,
-		FlintTable * out, vector<Xapian::docid>::const_iterator offset,
+merge_postlists(FlintTable * out, vector<Xapian::docid>::const_iterator offset,
 		vector<string>::const_iterator b, vector<string>::const_iterator e,
 		Xapian::docid tot_off)
 {
     flint_totlen_t tot_totlen = 0;
     priority_queue<PostlistCursor *, vector<PostlistCursor *>, PostlistCursorGt> pq;
     for ( ; b != e; ++b, ++offset) {
-	FlintTable *in = new FlintTable(tablename, *b, true);
+	FlintTable *in = new FlintTable(*b, true);
 	in->open();
 	if (in->get_entry_count()) {
 	    // PostlistCursor takes ownership of FlintTable in and is
@@ -201,22 +200,6 @@
     out->add(string("", 1), tag);
 
     string last_key;
-<<<<<<< HEAD
-    while (!pq.empty()) {
-	PostlistCursor * cur = pq.top();
-	pq.pop();
-	const string& key = cur->key;
-	if (!is_user_metadata_key(key)) {
-	    pq.push(cur);
-	    break;
-	}
-	if (key == last_key) {
-	    cerr << "Warning: duplicate user metadata key - picking arbitrary tag value" << endl;
-	} else {
-	    out->add(key, cur->tag);
-	    last_key = key;
-	}
-=======
     while (true) {
 	PostlistCursor * cur = NULL;
 	if (!pq.empty()) {
@@ -227,7 +210,6 @@
 	    pq.push(cur);
 	    break;
 	}
->>>>>>> f1e713cb
 	if (cur->next()) {
 	    pq.push(cur);
 	} else {
@@ -394,14 +376,13 @@
 };
 
 static void
-merge_spellings(const string & tablename,
-		FlintTable * out,
+merge_spellings(FlintTable * out,
 		vector<string>::const_iterator b,
 		vector<string>::const_iterator e)
 {
     priority_queue<MergeCursor *, vector<MergeCursor *>, CursorGt> pq;
     for ( ; b != e; ++b) {
-	FlintTable *in = new FlintTable(tablename, *b, true, DONT_COMPRESS, true);
+	FlintTable *in = new FlintTable(*b, true, DONT_COMPRESS, true);
 	in->open();
 	if (in->get_entry_count()) {
 	    // The MergeCursor takes ownership of FlintTable in and is
@@ -557,14 +538,13 @@
 };
 
 static void
-merge_synonyms(const string & tablename,
-	       FlintTable * out,
+merge_synonyms(FlintTable * out,
 	       vector<string>::const_iterator b,
 	       vector<string>::const_iterator e)
 {
     priority_queue<MergeCursor *, vector<MergeCursor *>, CursorGt> pq;
     for ( ; b != e; ++b) {
-	FlintTable *in = new FlintTable(tablename, *b, true, DONT_COMPRESS, true);
+	FlintTable *in = new FlintTable(*b, true, DONT_COMPRESS, true);
 	in->open();
 	if (in->get_entry_count()) {
 	    // The MergeCursor takes ownership of FlintTable in and is
@@ -644,8 +624,7 @@
 }
 
 static void
-multimerge_postlists(const string & tablename,
-		     FlintTable * out, const char * tmpdir,
+multimerge_postlists(FlintTable * out, const char * tmpdir,
 		     Xapian::docid tot_off,
 		     vector<string> tmp, vector<Xapian::docid> off)
 {
@@ -666,11 +645,11 @@
 
 	    // Don't compress temporary tables, even if the final table would
 	    // be.
-	    FlintTable tmptab(tablename, dest, false);
+	    FlintTable tmptab(dest, false);
 	    // Use maximum blocksize for temporary tables.
 	    tmptab.create_and_open(65536);
 
-	    merge_postlists(tablename, &tmptab, off.begin() + i, tmp.begin() + i, tmp.begin() + j, 0);
+	    merge_postlists(&tmptab, off.begin() + i, tmp.begin() + i, tmp.begin() + j, 0);
 	    if (c > 0) {
 		for (unsigned int k = i; k < j; ++k) {
 		    unlink((tmp[k] + "DB").c_str());
@@ -679,13 +658,13 @@
 		}
 	    }
 	    tmpout.push_back(dest);
-	    tmptab.commit(1, -1);
+	    tmptab.commit(1);
 	}
 	swap(tmp, tmpout);
 	swap(off, newoff);
 	++c;
     }
-    merge_postlists(tablename, out, off.begin(), tmp.begin(), tmp.end(), tot_off);
+    merge_postlists(out, off.begin(), tmp.begin(), tmp.end(), tot_off);
     if (c > 0) {
 	for (size_t k = 0; k < tmp.size(); ++k) {
 	    unlink((tmp[k] + "DB").c_str());
@@ -696,14 +675,13 @@
 }
 
 static void
-merge_docid_keyed(const string & tablename,
-		  FlintTable *out, const vector<string> & inputs,
+merge_docid_keyed(FlintTable *out, const vector<string> & inputs,
 		  const vector<Xapian::docid> & offset, bool lazy)
 {
     for (size_t i = 0; i < inputs.size(); ++i) {
 	Xapian::docid off = offset[i];
 
-	FlintTable in(tablename, inputs[i], true, DONT_COMPRESS, lazy);
+	FlintTable in(inputs[i], true, DONT_COMPRESS, lazy);
 	in.open();
 	if (in.get_entry_count() == 0) continue;
 
@@ -927,7 +905,7 @@
 	    dest += t->name;
 	    dest += '.';
 
-	    FlintTable out(t->name, dest, false, t->compress_strategy, t->lazy);
+	    FlintTable out(dest, false, t->compress_strategy, t->lazy);
 	    if (!t->lazy) {
 		out.create_and_open(block_size);
 	    } else {
@@ -967,30 +945,28 @@
 	    switch (t->type) {
 		case POSTLIST:
 		    if (multipass && inputs.size() > 3) {
-			multimerge_postlists(t->name, &out, destdir, tot_off,
+			multimerge_postlists(&out, destdir, tot_off,
 					     inputs, offset);
 		    } else {
-			merge_postlists(t->name, &out, offset.begin(),
+			merge_postlists(&out, offset.begin(),
 					inputs.begin(), inputs.end(),
 					tot_off);
 		    }
 		    break;
 		case SPELLING:
-		    merge_spellings(t->name, &out,
-				    inputs.begin(), inputs.end());
+		    merge_spellings(&out, inputs.begin(), inputs.end());
 		    break;
 		case SYNONYM:
-		    merge_synonyms(t->name, &out,
-				   inputs.begin(), inputs.end());
+		    merge_synonyms(&out, inputs.begin(), inputs.end());
 		    break;
 		default:
 		    // Position, Record, Termlist, Value
-		    merge_docid_keyed(t->name, &out, inputs, offset, t->lazy);
+		    merge_docid_keyed(&out, inputs, offset, t->lazy);
 		    break;
 	    }
 
 	    // Commit as revision 1.
-	    out.commit(1, -1);
+	    out.commit(1);
 
 	    cout << '\r' << t->name << ": ";
 	    off_t out_size = 0;
