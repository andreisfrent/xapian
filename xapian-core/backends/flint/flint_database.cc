/* flint_database.cc: flint database
 *
 * Copyright 1999,2000,2001 BrightStation PLC
 * Copyright 2001 Hein Ragas
 * Copyright 2002 Ananova Ltd
 * Copyright 2002,2003,2004,2005,2006,2007,2008,2009 Olly Betts
 * Copyright 2006,2008 Lemur Consulting Ltd
 *
 * This program is free software; you can redistribute it and/or
 * modify it under the terms of the GNU General Public License as
 * published by the Free Software Foundation; either version 2 of the
 * License, or (at your option) any later version.
 *
 * This program is distributed in the hope that it will be useful,
 * but WITHOUT ANY WARRANTY; without even the implied warranty of
 * MERCHANTABILITY or FITNESS FOR A PARTICULAR PURPOSE.  See the
 * GNU General Public License for more details.
 *
 * You should have received a copy of the GNU General Public License
 * along with this program; if not, write to the Free Software
 * Foundation, Inc., 51 Franklin St, Fifth Floor, Boston, MA  02110-1301
 * USA
 */

#include <config.h>

#include "flint_database.h"

#include <xapian/error.h>
#include <xapian/replication.h>
#include <xapian/valueiterator.h>

#include "contiguousalldocspostlist.h"
#include "flint_alldocspostlist.h"
#include "flint_alltermslist.h"
#include "flint_document.h"
#include "flint_io.h"
#include "flint_lock.h"
#include "flint_metadata.h"
#include "flint_modifiedpostlist.h"
#include "flint_positionlist.h"
#include "flint_postlist.h"
#include "flint_record.h"
#include "flint_replicate_internal.h"
#include "flint_spellingwordslist.h"
#include "flint_termlist.h"
#include "flint_utils.h"
#include "flint_values.h"
#include "omdebug.h"
#include "omtime.h"
#include "remoteconnection.h"
#include "replicationprotocol.h"
#include "serialise.h"
#include "stringutils.h"
#include "utils.h"

#ifdef __WIN32__
# include "msvc_posix_wrapper.h"
#endif

#include "safeerrno.h"
#include "safesysstat.h"
#include <sys/types.h>

#include "autoptr.h"
#include <cstdio> // For rename().
#include <list>
#include <string>

using namespace std;
using namespace Xapian;

// The maximum safe term length is determined by the postlist.  There we
// store the term followed by "\x00\x00" then a length byte, then up to
// 4 bytes of docid.  The Btree manager's key length limit is 252 bytes
// so the maximum safe term length is 252 - 2 - 1 - 4 = 245 bytes.  If
// the term contains zero bytes, the limit is lower (by one for each zero byte
// in the term).
#define MAX_SAFE_TERM_LENGTH 245

// Magic key in the postlist table (which corresponds to an invalid docid) is
// used to store the next free docid and total length of all documents.
static const string METAINFO_KEY("", 1);

/** Delete file, throwing an error if we can't delete it (but not if it
 *  doesn't exist).
 */
static void
sys_unlink_if_exists(const string & filename)
{
#ifdef __WIN32__
    if (msvc_posix_unlink(filename.c_str()) == -1) {
#else
    if (unlink(filename) == -1) {
#endif
	if (errno == ENOENT) return;
	throw Xapian::DatabaseError("Can't delete file: `" + filename + "'",
				    errno);
    }
}

/* This finds the tables, opens them at consistent revisions, manages
 * determining the current and next revision numbers, and stores handles
 * to the tables.
 */
FlintDatabase::FlintDatabase(const string &flint_dir, int action,
			     unsigned int block_size)
	: db_dir(flint_dir),
	  readonly(action == XAPIAN_DB_READONLY),
	  version_file(db_dir),
	  postlist_table(db_dir, readonly),
	  position_table(db_dir, readonly),
	  termlist_table(db_dir, readonly),
	  value_table(db_dir, readonly),
	  synonym_table(db_dir, readonly),
	  spelling_table(db_dir, readonly),
	  record_table(db_dir, readonly),
	  lock(db_dir + "/flintlock"),
	  total_length(0),
	  lastdocid(0),
	  max_changesets(0)
{
    DEBUGCALL(DB, void, "FlintDatabase", flint_dir << ", " << action <<
	      ", " << block_size);

    if (action == XAPIAN_DB_READONLY) {
	open_tables_consistent();
	return;
    }

    const char *p = getenv("XAPIAN_MAX_CHANGESETS");
    if (p)
	max_changesets = atoi(p);

    if (action != Xapian::DB_OPEN && !database_exists()) {
	// FIXME: if we allow Xapian::DB_OVERWRITE, check it here

	// Create the directory for the database, if it doesn't exist
	// already.
	bool fail = false;
	struct stat statbuf;
	if (stat(db_dir, &statbuf) == 0) {
	    if (!S_ISDIR(statbuf.st_mode)) fail = true;
	} else if (errno != ENOENT || mkdir(db_dir, 0755) == -1) {
	    fail = true;
	}
	if (fail) {
	    throw Xapian::DatabaseCreateError("Cannot create directory `" +
					      db_dir + "'", errno);
	}
	get_database_write_lock(true);

	create_and_open_tables(block_size);
	return;
    }

    if (action == Xapian::DB_CREATE) {
	throw Xapian::DatabaseCreateError("Can't create new database at `" +
					  db_dir + "': a database already exists and I was told "
					  "not to overwrite it");
    }

    get_database_write_lock(false);
    // if we're overwriting, pretend the db doesn't exist
    // FIXME: if we allow Xapian::DB_OVERWRITE, check it here
    if (action == Xapian::DB_CREATE_OR_OVERWRITE) {
	create_and_open_tables(block_size);
	return;
    }

    // Get latest consistent version
    open_tables_consistent();

    // Check that there are no more recent versions of tables.  If there
    // are, perform recovery by writing a new revision number to all
    // tables.
    if (record_table.get_open_revision_number() !=
	postlist_table.get_latest_revision_number()) {
	flint_revision_number_t new_revision = get_next_revision_number();

	set_revision_number(new_revision);
    }
}

FlintDatabase::~FlintDatabase()
{
    DEBUGCALL(DB, void, "~FlintDatabase", "");
}

void
FlintDatabase::read_metainfo()
{
    DEBUGCALL(DB, void, "FlintDatabase::read_metainfo", "");

    string tag;
    if (!postlist_table.get_exact_entry(METAINFO_KEY, tag)) {
	lastdocid = 0;
	total_length = 0;
	return;
    }

    const char * data = tag.data();
    const char * end = data + tag.size();
    if (!F_unpack_uint(&data, end, &lastdocid) ||
	!F_unpack_uint_last(&data, end, &total_length)) {
	throw Xapian::DatabaseCorruptError("Meta information is corrupt.");
    }
}

bool
FlintDatabase::database_exists() {
    DEBUGCALL(DB, bool, "FlintDatabase::database_exists", "");
    RETURN(record_table.exists() &&
	   postlist_table.exists() &&
	   termlist_table.exists());
}

void
FlintDatabase::create_and_open_tables(unsigned int block_size)
{
    DEBUGCALL(DB, void, "FlintDatabase::create_and_open_tables", "");
    // The caller is expected to create the database directory if it doesn't
    // already exist.

    // Create postlist_table first, and record_table last.  Existence of
    // record_table is considered to imply existence of the database.
    version_file.create();
    postlist_table.create_and_open(block_size);
    // The position table is created lazily, but erase it in case we're
    // overwriting an existing database and it already exists.
    position_table.erase();
    position_table.set_block_size(block_size);

    termlist_table.create_and_open(block_size);
    // The value table is created lazily, but erase it in case we're
    // overwriting an existing database and it already exists.
    value_table.erase();
    value_table.set_block_size(block_size);

    synonym_table.create_and_open(block_size);
    spelling_table.create_and_open(block_size);
    record_table.create_and_open(block_size);

    Assert(database_exists());

    // Check consistency
    flint_revision_number_t revision = record_table.get_open_revision_number();
    if (revision != termlist_table.get_open_revision_number() ||
	revision != postlist_table.get_open_revision_number()) {
	throw Xapian::DatabaseCreateError("Newly created tables are not in consistent state");
    }

    total_length = 0;
    lastdocid = 0;
}

void
FlintDatabase::open_tables_consistent()
{
    DEBUGCALL(DB, void, "FlintDatabase::open_tables_consistent", "");
    // Open record_table first, since it's the last to be written to,
    // and hence if a revision is available in it, it should be available
    // in all the other tables (unless they've moved on already).
    //
    // If we find that a table can't open the desired revision, we
    // go back and open record_table again, until record_table has
    // the same revision as the last time we opened it.

    flint_revision_number_t cur_rev = record_table.get_open_revision_number();

    // Check the version file unless we're reopening.
    if (cur_rev == 0) version_file.read_and_check(readonly);

    record_table.open();
    flint_revision_number_t revision = record_table.get_open_revision_number();

    if (cur_rev && cur_rev == revision) {
	// We're reopening a database and the revision hasn't changed so we
	// don't need to do anything.
	return;
    }

    // In case the position, value, synonym, and/or spelling tables don't
    // exist yet.
    unsigned int block_size = record_table.get_block_size();
    position_table.set_block_size(block_size);
    value_table.set_block_size(block_size);
    synonym_table.set_block_size(block_size);
    spelling_table.set_block_size(block_size);

    bool fully_opened = false;
    int tries = 100;
    int tries_left = tries;
    while (!fully_opened && (tries_left--) > 0) {
	if (spelling_table.open(revision) &&
	    synonym_table.open(revision) &&
	    value_table.open(revision) &&
	    termlist_table.open(revision) &&
	    position_table.open(revision) &&
	    postlist_table.open(revision)) {
	    // Everything now open at the same revision.
	    fully_opened = true;
	} else {
	    // Couldn't open consistent revision: two cases possible:
	    // i)   An update has completed and a second one has begun since
	    //      record was opened.  This leaves a consistent revision
	    //      available, but not the one we were trying to open.
	    // ii)  Tables have become corrupt / have no consistent revision
	    //      available.  In this case, updates must have ceased.
	    //
	    // So, we reopen the record table, and check its revision number,
	    // if it's changed we try the opening again, otherwise we give up.
	    //
	    record_table.open();
	    flint_revision_number_t newrevision =
		    record_table.get_open_revision_number();
	    if (revision == newrevision) {
		// Revision number hasn't changed - therefore a second index
		// sweep hasn't begun and the system must have failed.  Database
		// is inconsistent.
		throw Xapian::DatabaseCorruptError("Cannot open tables at consistent revisions");
	    }
	    revision = newrevision;
	}
    }

    if (!fully_opened) {
	throw Xapian::DatabaseModifiedError("Cannot open tables at stable revision - changing too fast");
    }

    read_metainfo();
}

void
FlintDatabase::open_tables(flint_revision_number_t revision)
{
    DEBUGCALL(DB, void, "FlintDatabase::open_tables", revision);
    version_file.read_and_check(readonly);
    record_table.open(revision);

    // In case the position, value, synonym, and/or spelling tables don't
    // exist yet.
    unsigned int block_size = record_table.get_block_size();
    position_table.set_block_size(block_size);
    value_table.set_block_size(block_size);
    synonym_table.set_block_size(block_size);
    spelling_table.set_block_size(block_size);

    spelling_table.open(revision);
    synonym_table.open(revision);
    value_table.open(revision);
    termlist_table.open(revision);
    position_table.open(revision);
    postlist_table.open(revision);
}

flint_revision_number_t
FlintDatabase::get_revision_number() const
{
    DEBUGCALL(DB, flint_revision_number_t, "FlintDatabase::get_revision_number", "");
    // We could use any table here, theoretically.
    RETURN(postlist_table.get_open_revision_number());
}

flint_revision_number_t
FlintDatabase::get_next_revision_number() const
{
    DEBUGCALL(DB, flint_revision_number_t, "FlintDatabase::get_next_revision_number", "");
    /* We _must_ use postlist_table here, since it is always the first
     * to be written, and hence will have the greatest available revision
     * number.
     */
    flint_revision_number_t new_revision =
	    postlist_table.get_latest_revision_number();
    ++new_revision;
    RETURN(new_revision);
}

void
FlintDatabase::get_changeset_revisions(const string & path,
				       flint_revision_number_t * startrev,
<<<<<<< HEAD
				       flint_revision_number_t * endrev)
=======
				       flint_revision_number_t * endrev) const
>>>>>>> bd46b50e
{
    int changes_fd = -1;
#ifdef __WIN32__
    changes_fd = msvc_posix_open(path.c_str(), O_RDONLY);
#else
    changes_fd = open(path.c_str(), O_RDONLY);
#endif
    fdcloser closer(changes_fd);

    if (changes_fd < 0) {
	string message = string("Couldn't open changeset ")
		+ path + " to read";
	throw Xapian::DatabaseError(message, errno);
    }

    char buf[REASONABLE_CHANGESET_SIZE];
    const char *start = buf;
    const char *end = buf + flint_io_read(changes_fd, buf,
					  REASONABLE_CHANGESET_SIZE, 0);
    if (strncmp(start, CHANGES_MAGIC_STRING,
		CONST_STRLEN(CHANGES_MAGIC_STRING)) != 0) {
	string message = string("Changeset at ")
		+ path + " does not contain valid magic string";
	throw Xapian::DatabaseError(message);
    }
    start += CONST_STRLEN(CHANGES_MAGIC_STRING);
    if (start >= end)
	throw Xapian::DatabaseError("Changeset too short at " + path);

    unsigned int changes_version;
    if (!F_unpack_uint(&start, end, &changes_version))
	throw Xapian::DatabaseError("Couldn't read a valid version number for "
				    "changeset at " + path);
    if (changes_version != CHANGES_VERSION)
	throw Xapian::DatabaseError("Don't support version of changeset at "
				    + path);

    if (!F_unpack_uint(&start, end, startrev))
	throw Xapian::DatabaseError("Couldn't read a valid start revision from "
				    "changeset at " + path);

    if (!F_unpack_uint(&start, end, endrev))
	throw Xapian::DatabaseError("Couldn't read a valid end revision for "
				    "changeset at " + path);
}

void
FlintDatabase::set_revision_number(flint_revision_number_t new_revision)
{
    DEBUGCALL(DB, void, "FlintDatabase::set_revision_number", new_revision);

    postlist_table.flush_db();
    position_table.flush_db();
    termlist_table.flush_db();
    value_table.flush_db();
    synonym_table.flush_db();
    spelling_table.flush_db();
    record_table.flush_db();

    int changes_fd = -1;
    string changes_name;

    if (max_changesets > 0) {
	flint_revision_number_t old_revision = get_revision_number();
	if (old_revision) {
	    // Don't generate a changeset for the first revision.
	    changes_name = db_dir + "/changes" + om_tostring(old_revision);
#ifdef __WIN32__
	    changes_fd = msvc_posix_open(changes_name.c_str(), O_WRONLY | O_CREAT | O_TRUNC | O_BINARY);
#else
	    changes_fd = open(changes_name.c_str(), O_WRONLY | O_CREAT | O_TRUNC | O_BINARY, 0666);
#endif
	    if (changes_fd < 0) {
		string message = string("Couldn't open changeset ")
			+ changes_name + " to write";
		throw Xapian::DatabaseError(message, errno);
	    }
	}
    }

    try {
	fdcloser closefd(changes_fd);
	if (changes_fd >= 0) {
	    string buf;
	    flint_revision_number_t old_revision = get_revision_number();
	    buf += CHANGES_MAGIC_STRING;
	    buf += F_pack_uint(CHANGES_VERSION);
	    buf += F_pack_uint(old_revision);
	    buf += F_pack_uint(new_revision);

	    // FIXME - if DANGEROUS mode is in use, this should contain F_pack_uint(1u)
	    buf += F_pack_uint(0u); // Changes can be applied to a live database.

	    flint_io_write(changes_fd, buf.data(), buf.size());

	    // Write the changes to the blocks in the tables.  Do the postlist
	    // table last, so that ends up cached the most, if the cache
	    // available is limited.  Do the position and value tables just
	    // before that, because they're also critical to search speed.
	    termlist_table.write_changed_blocks(changes_fd);
	    synonym_table.write_changed_blocks(changes_fd);
	    spelling_table.write_changed_blocks(changes_fd);
	    record_table.write_changed_blocks(changes_fd);
	    position_table.write_changed_blocks(changes_fd);
	    value_table.write_changed_blocks(changes_fd);
	    postlist_table.write_changed_blocks(changes_fd);
	}

	postlist_table.commit(new_revision, changes_fd);
	position_table.commit(new_revision, changes_fd);
	termlist_table.commit(new_revision, changes_fd);
	value_table.commit(new_revision, changes_fd);
	synonym_table.commit(new_revision, changes_fd);
	spelling_table.commit(new_revision, changes_fd);

	string changes_tail; // Data to be appended to the changes file
	if (changes_fd >= 0) {
	    changes_tail += '\0';
	    changes_tail += F_pack_uint(new_revision);
	}
	record_table.commit(new_revision, changes_fd, &changes_tail);

    } catch (...) {
	// Remove the changeset, if there was one.
	if (changes_fd >= 0) {
	    sys_unlink_if_exists(changes_name);
	}

	throw;
    }
}

void
FlintDatabase::reopen()
{
    DEBUGCALL(DB, void, "FlintDatabase::reopen", "");
    if (readonly) {
	open_tables_consistent();
    }
}

void
FlintDatabase::close()
<<<<<<< HEAD
{
    DEBUGCALL(DB, void, "FlintDatabase::close", "");
    postlist_table.close(true);
    position_table.close(true);
    termlist_table.close(true);
    value_table.close(true);
    synonym_table.close(true);
    spelling_table.close(true);
    record_table.close(true);
    lock.release();
}

void
FlintDatabase::get_database_write_lock(bool creating)
{
=======
{
    DEBUGCALL(DB, void, "FlintDatabase::close", "");
    postlist_table.close(true);
    position_table.close(true);
    termlist_table.close(true);
    value_table.close(true);
    synonym_table.close(true);
    spelling_table.close(true);
    record_table.close(true);
    lock.release();
}

void
FlintDatabase::get_database_write_lock(bool creating)
{
>>>>>>> bd46b50e
    DEBUGCALL(DB, void, "FlintDatabase::get_database_write_lock", creating);
    string explanation;
    FlintLock::reason why = lock.lock(true, explanation);
    if (why != FlintLock::SUCCESS) {
	if (why == FlintLock::UNKNOWN && !creating && !database_exists()) {
	    string msg("No flint database found at path `");
	    msg += db_dir;
	    msg += '\'';
	    throw Xapian::DatabaseOpeningError(msg);
	}
	string msg("Unable to acquire database write lock on ");
	msg += db_dir;
	if (why == FlintLock::INUSE) {
	    msg += ": already locked";
	} else if (why == FlintLock::UNSUPPORTED) {
	    msg += ": locking probably not supported by this FS";
	} else if (why == FlintLock::UNKNOWN) {
	    if (!explanation.empty())
		msg += ": " + explanation;
	}
	throw Xapian::DatabaseLockError(msg);
    }
}

void
FlintDatabase::send_whole_database(RemoteConnection & conn,
				   const OmTime & end_time)
{
    DEBUGCALL(DB, void, "FlintDatabase::send_whole_database",
	      "conn" << ", " << "end_time");

    // Send the current revision number in the header.
    string buf;
    string uuid = get_uuid();
    buf += encode_length(uuid.size());
    buf += uuid;
    buf += F_pack_uint(get_revision_number());
    conn.send_message(REPL_REPLY_DB_HEADER, buf, end_time);

    // Send all the tables.  The tables which we want to be cached best after
    // the copy finished are sent last.
<<<<<<< HEAD
    const char * tablenames[] = {
	"termlist",
	"synonym",
	"spelling",
	"record",
	"position",
	"value",
	"postlist"
    };
    list<string> filenames;
    const char ** tablenameptr;
    for (tablenameptr = tablenames;
	 tablenameptr != tablenames + (sizeof(tablenames) / sizeof(const char *));
	 ++tablenameptr) {
	filenames.push_back(string(*tablenameptr) + ".DB");
	filenames.push_back(string(*tablenameptr) + ".baseA");
	filenames.push_back(string(*tablenameptr) + ".baseB");
    };
    filenames.push_back("iamflint");
    filenames.push_back("uuid");

    for (list<string>::const_iterator i = filenames.begin();
	 i != filenames.end(); ++i) {
	string filepath = db_dir + "/" + *i;
	if (file_exists(filepath)) {
	    // FIXME - there is a race condition here - the file might get
	    // deleted between the file_exists() test and the access to send it.
	    conn.send_message(REPL_REPLY_DB_FILENAME, *i, end_time);
=======
    static const char filenames[] =
	"\x0b""termlist.DB""\x0e""termlist.baseA\x0e""termlist.baseB"
	"\x0a""synonym.DB""\x0d""synonym.baseA\x0d""synonym.baseB"
	"\x0b""spelling.DB""\x0e""spelling.baseA\x0e""spelling.baseB"
	"\x09""record.DB""\x0c""record.baseA\x0c""record.baseB"
	"\x0b""position.DB""\x0e""position.baseA\x0e""position.baseB"
	"\x08""value.DB""\x0b""value.baseA\x0b""value.baseB"
	"\x0b""postlist.DB""\x0e""postlist.baseA\x0e""postlist.baseB"
	"\x08""iamflint"
	"\x04""uuid";
    string filepath = db_dir;
    filepath += '/';
    for (const char * p = filenames; *p; p += *p + 1) {
	string leaf(p + 1, size_t(static_cast<unsigned char>(*p)));
        filepath.replace(db_dir.size() + 1, string::npos, leaf);
	if (file_exists(filepath)) {
	    // FIXME - there is a race condition here - the file might get
	    // deleted between the file_exists() test and the access to send it.
	    conn.send_message(REPL_REPLY_DB_FILENAME, leaf, end_time);
>>>>>>> bd46b50e
	    conn.send_file(REPL_REPLY_DB_FILEDATA, filepath, end_time);
	}
    }
}

void
FlintDatabase::write_changesets_to_fd(int fd,
				      const string & revision,
				      bool need_whole_db,
				      ReplicationInfo * info)
{
    DEBUGCALL(DB, void, "FlintDatabase::write_changesets_to_fd",
	      fd << ", " << revision << ", " << need_whole_db << ", " << info);

    int whole_db_copies_left = MAX_DB_COPIES_PER_CONVERSATION;
    flint_revision_number_t start_rev_num = 0;
    string start_uuid = get_uuid();

    flint_revision_number_t needed_rev_num = 0;

    const char * rev_ptr = revision.data();
    const char * rev_end = rev_ptr + revision.size();
    if (!F_unpack_uint(&rev_ptr, rev_end, &start_rev_num)) {
	need_whole_db = true;
    }

    RemoteConnection conn(-1, fd, "");
    OmTime end_time;

    // While the starting revision number is less than the latest revision
    // number, look for a changeset, and write it.
    //
    // FIXME - perhaps we should make hardlinks for all the changesets we're
    // likely to need, first, and then start sending them, so that there's no
    // risk of them disappearing while we're sending earlier ones.
    while (true) {
	if (need_whole_db) {
	    // Decrease the counter of copies left to be sent, and fail
	    // if we've already copied the database enough.  This ensures that
	    // synchronisation attempts always terminate eventually.
	    if (whole_db_copies_left == 0) {
		conn.send_message(REPL_REPLY_FAIL,
				  "Database changing too fast",
				  end_time);
		return;
	    }
	    whole_db_copies_left--;

	    // Send the whole database across.
	    start_rev_num = get_revision_number();
	    start_uuid = get_uuid();

	    send_whole_database(conn, end_time);
	    if (info != NULL)
		++(info->fullcopy_count);

	    need_whole_db = false;

	    reopen();
	    if (start_uuid == get_uuid()) {
		// Send the latest revision number after sending the tables.
		// The update must proceed to that revision number before the
		// copy is safe to make live.

		string buf;
		needed_rev_num = get_revision_number();
		buf += F_pack_uint(needed_rev_num);
		conn.send_message(REPL_REPLY_DB_FOOTER, buf, end_time);
		if (info != NULL && start_rev_num == needed_rev_num)
		    info->changed = true;
	    } else {
		// Database has been replaced since we did the copy.  Send a
		// higher revision number than the revision we've just copied,
		// so that the client doesn't make the copy we've just done
		// live, and then mark that we need to do a copy again.
		// The client will never actually get the required revision,
		// because the next message is going to be the start of a new
		// database transfer.

		string buf;
		buf += F_pack_uint(start_rev_num + 1);
		conn.send_message(REPL_REPLY_DB_FOOTER, buf, end_time);
		need_whole_db = true;
	    }
	} else {
	    // Check if we've sent all the updates.
	    if (start_rev_num >= get_revision_number()) {
		reopen();
		if (start_uuid != get_uuid()) {
		    need_whole_db = true;
		    continue;
		}
		if (start_rev_num >= get_revision_number()) {
		    break;
		}
	    }

	    // Look for the changeset for revision start_rev_num.
	    string changes_name = db_dir + "/changes" + om_tostring(start_rev_num);
	    if (file_exists(changes_name)) {
		// Send it, and also update start_rev_num to the new value
		// specified in the changeset.
		flint_revision_number_t changeset_start_rev_num;
		flint_revision_number_t changeset_end_rev_num;
		get_changeset_revisions(changes_name,
					&changeset_start_rev_num,
					&changeset_end_rev_num);
		if (changeset_start_rev_num != start_rev_num) {
		    throw Xapian::DatabaseError("Changeset start revision does not match changeset filename");
		}
		if (changeset_start_rev_num >= changeset_end_rev_num) {
		    throw Xapian::DatabaseError("Changeset start revision is not less than end revision");
		}
		// FIXME - there is a race condition here - the file might get
		// deleted between the file_exists() test and the access to
		// send it.
		conn.send_file(REPL_REPLY_CHANGESET, changes_name, end_time);
		start_rev_num = changeset_end_rev_num;
		if (info != NULL) {
		    ++(info->changeset_count);
		    if (start_rev_num >= needed_rev_num)
			info->changed = true;
		}
	    } else {
		// The changeset doesn't exist: leave the revision number as it
		// is, and mark for doing a full database copy.
		need_whole_db = true;
	    }
	}
    }
    conn.send_message(REPL_REPLY_END_OF_CHANGES, "", end_time);
}

void
FlintDatabase::modifications_failed(flint_revision_number_t old_revision,
				    flint_revision_number_t new_revision,
				    const string & msg)
{
    // Modifications failed.  Wipe all the modifications from memory.
    try {
	// Discard any buffered changes and reinitialised cached values
	// from the table.
	cancel();

	// Reopen tables with old revision number.
	open_tables(old_revision);

	// Increase revision numbers to new revision number plus one,
	// writing increased numbers to all tables.
	++new_revision;
	set_revision_number(new_revision);
    } catch (const Xapian::Error &e) {
	// We can't get the database into a consistent state, so close
	// it to avoid the risk of database corruption.
	FlintDatabase::close();
	throw Xapian::DatabaseError("Modifications failed (" + msg +
				    "), and cannot set consistent table "
				    "revision numbers: " + e.get_msg());
    }
}

void
FlintDatabase::apply()
{
    DEBUGCALL(DB, void, "FlintDatabase::apply", "");
    if (!postlist_table.is_modified() &&
	!position_table.is_modified() &&
	!termlist_table.is_modified() &&
	!value_table.is_modified() &&
	!synonym_table.is_modified() &&
	!spelling_table.is_modified() &&
	!record_table.is_modified()) {
	return;
    }

    flint_revision_number_t old_revision = get_revision_number();
    flint_revision_number_t new_revision = get_next_revision_number();

    try {
	set_revision_number(new_revision);
    } catch (const Xapian::Error &e) {
	modifications_failed(old_revision, new_revision, e.get_description());
	throw;
    } catch (...) {
	modifications_failed(old_revision, new_revision, "Unknown error");
	throw;
    }
}

void
FlintDatabase::cancel()
{
    DEBUGCALL(DB, void, "FlintDatabase::cancel", "");
    postlist_table.cancel();
    position_table.cancel();
    termlist_table.cancel();
    value_table.cancel();
    synonym_table.cancel();
    spelling_table.cancel();
    record_table.cancel();
}

Xapian::doccount
FlintDatabase::get_doccount() const
{
    DEBUGCALL(DB, Xapian::doccount, "FlintDatabase::get_doccount", "");
    RETURN(record_table.get_doccount());
}

Xapian::docid
FlintDatabase::get_lastdocid() const
{
    DEBUGCALL(DB, Xapian::docid, "FlintDatabase::get_lastdocid", "");
    RETURN(lastdocid);
}

totlen_t
FlintDatabase::get_total_length() const
{
    DEBUGCALL(DB, totlen_t, "FlintDatabase::get_total_length", "");
    RETURN(total_length);
}

Xapian::doclength
FlintDatabase::get_avlength() const
{
    DEBUGCALL(DB, Xapian::doclength, "FlintDatabase::get_avlength", "");
    Xapian::doccount doccount = record_table.get_doccount();
    if (doccount == 0) {
	// Avoid dividing by zero when there are no documents.
	RETURN(0);
    }
    RETURN(double(total_length) / doccount);
}

Xapian::termcount
FlintDatabase::get_doclength(Xapian::docid did) const
{
    DEBUGCALL(DB, Xapian::termcount, "FlintDatabase::get_doclength", did);
    Assert(did != 0);
    RETURN(termlist_table.get_doclength(did));
}

Xapian::doccount
FlintDatabase::get_termfreq(const string & term) const
{
    DEBUGCALL(DB, Xapian::doccount, "FlintDatabase::get_termfreq", term);
    Assert(!term.empty());
    RETURN(postlist_table.get_termfreq(term));
}

Xapian::termcount
FlintDatabase::get_collection_freq(const string & term) const
{
    DEBUGCALL(DB, Xapian::termcount, "FlintDatabase::get_collection_freq", term);
    Assert(!term.empty());
    RETURN(postlist_table.get_collection_freq(term));
}

bool
FlintDatabase::term_exists(const string & term) const
{
    DEBUGCALL(DB, bool, "FlintDatabase::term_exists", term);
    Assert(!term.empty());
    return postlist_table.term_exists(term);
}

bool
FlintDatabase::has_positions() const
{
    return position_table.get_entry_count() > 0;
}

LeafPostList *
FlintDatabase::open_post_list(const string& term) const
{
    DEBUGCALL(DB, LeafPostList *, "FlintDatabase::open_post_list", term);
    Xapian::Internal::RefCntPtr<const FlintDatabase> ptrtothis(this);

    if (term.empty()) {
	Xapian::doccount doccount = get_doccount();
	if (lastdocid == doccount) {
	    RETURN(new ContiguousAllDocsPostList(ptrtothis, doccount));
	}
	RETURN(new FlintAllDocsPostList(ptrtothis, doccount));
    }

    RETURN(new FlintPostList(ptrtothis, term));
}

TermList *
FlintDatabase::open_term_list(Xapian::docid did) const
{
    DEBUGCALL(DB, TermList *, "FlintDatabase::open_term_list", did);
    Assert(did != 0);

    Xapian::Internal::RefCntPtr<const FlintDatabase> ptrtothis(this);
    RETURN(new FlintTermList(ptrtothis, did));
}

Xapian::Document::Internal *
FlintDatabase::open_document(Xapian::docid did, bool lazy) const
{
    DEBUGCALL(DB, Xapian::Document::Internal *, "FlintDatabase::open_document",
	      did << ", " << lazy);
    Assert(did != 0);

    Xapian::Internal::RefCntPtr<const FlintDatabase> ptrtothis(this);
    RETURN(new FlintDocument(ptrtothis,
			      &value_table,
			      &record_table,
			      did, lazy));
}

PositionList *
FlintDatabase::open_position_list(Xapian::docid did, const string & term) const
{
    Assert(did != 0);

    AutoPtr<FlintPositionList> poslist(new FlintPositionList);
    if (!poslist->read_data(&position_table, did, term)) {
	// As of 1.1.0, we don't check if the did and term exist - we just
	// return an empty positionlist.  If the user really needs to know,
	// they can check for themselves.
    }

    return poslist.release();
}

TermList *
FlintDatabase::open_allterms(const string & prefix) const
{
    DEBUGCALL(DB, TermList *, "FlintDatabase::open_allterms", "");
    RETURN(new FlintAllTermsList(Xapian::Internal::RefCntPtr<const FlintDatabase>(this),
				 prefix));
}

TermList *
FlintDatabase::open_spelling_termlist(const string & word) const
{
    return spelling_table.open_termlist(word);
}

TermList *
FlintDatabase::open_spelling_wordlist() const
{
    FlintCursor * cursor = spelling_table.cursor_get();
    if (!cursor) return NULL;
    return new FlintSpellingWordsList(Xapian::Internal::RefCntPtr<const FlintDatabase>(this),
				      cursor);
}

Xapian::doccount
FlintDatabase::get_spelling_frequency(const string & word) const
{
    return spelling_table.get_word_frequency(word);
}

TermList *
FlintDatabase::open_synonym_termlist(const string & term) const
{
    return synonym_table.open_termlist(term);
}

TermList *
FlintDatabase::open_synonym_keylist(const string & prefix) const
{
    FlintCursor * cursor = synonym_table.cursor_get();
    if (!cursor) return NULL;
    return new FlintSynonymTermList(Xapian::Internal::RefCntPtr<const FlintDatabase>(this),
				    cursor, synonym_table.get_entry_count(),
				    prefix);
}

string
FlintDatabase::get_metadata(const string & key) const
{
    DEBUGCALL(DB, string, "FlintDatabase::get_metadata", key);
    string btree_key("\x00\xc0", 2);
    btree_key += key;
    string tag;
    (void)postlist_table.get_exact_entry(btree_key, tag);
    RETURN(tag);
}

TermList *
FlintDatabase::open_metadata_keylist(const std::string &prefix) const
{
    DEBUGCALL(DB, string, "FlintDatabase::open_metadata_keylist", "");
    FlintCursor * cursor = postlist_table.cursor_get();
    if (!cursor) return NULL;
    return new FlintMetadataTermList(Xapian::Internal::RefCntPtr<const FlintDatabase>(this),
				     cursor, prefix);
}

string
FlintDatabase::get_revision_info() const
{
    DEBUGCALL(DB, string, "FlintDatabase::get_revision_info", "");
    string buf;
    buf += F_pack_uint(get_revision_number());
    RETURN(buf);
}

string
FlintDatabase::get_uuid() const
{
    DEBUGCALL(DB, string, "FlintDatabase::get_uuid", "");
    RETURN(version_file.get_uuid_string());
}

///////////////////////////////////////////////////////////////////////////

FlintWritableDatabase::FlintWritableDatabase(const string &dir, int action,
					       int block_size)
	: FlintDatabase(dir, action, block_size),
	  freq_deltas(),
	  doclens(),
	  mod_plists(),
	  change_count(0),
	  flush_threshold(0),
	  modify_shortcut_document(NULL),
	  modify_shortcut_docid(0)
{
    DEBUGCALL(DB, void, "FlintWritableDatabase", dir << ", " << action << ", "
	      << block_size);

    const char *p = getenv("XAPIAN_FLUSH_THRESHOLD");
    if (p)
	flush_threshold = atoi(p);
    if (flush_threshold == 0)
	flush_threshold = 10000;
}

FlintWritableDatabase::~FlintWritableDatabase()
{
    DEBUGCALL(DB, void, "~FlintWritableDatabase", "");
    dtor_called();
}

void
FlintWritableDatabase::commit()
{
    if (transaction_active())
	throw Xapian::InvalidOperationError("Can't commit during a transaction");
    if (change_count) flush_postlist_changes();
    apply();
}

void
FlintWritableDatabase::flush_postlist_changes() const
{
    postlist_table.merge_changes(mod_plists, doclens, freq_deltas);

    // Update the total document length and last used docid.
    string tag = F_pack_uint(lastdocid);
    tag += F_pack_uint_last(total_length);
    postlist_table.add(METAINFO_KEY, tag);

    freq_deltas.clear();
    doclens.clear();
    mod_plists.clear();
    change_count = 0;
}

Xapian::docid
FlintWritableDatabase::add_document(const Xapian::Document & document)
{
    DEBUGCALL(DB, Xapian::docid,
	      "FlintWritableDatabase::add_document", document);
    // Make sure the docid counter doesn't overflow.
    if (lastdocid == Xapian::docid(-1))
	throw Xapian::DatabaseError("Run out of docids - you'll have to use copydatabase to eliminate any gaps before you can add more documents");
    // Use the next unused document ID.
    RETURN(add_document_(++lastdocid, document));
}

Xapian::docid
FlintWritableDatabase::add_document_(Xapian::docid did,
				     const Xapian::Document & document)
{
    DEBUGCALL(DB, Xapian::docid,
	      "FlintWritableDatabase::add_document_", did << ", " << document);
    Assert(did != 0);
    try {
	// Add the record using that document ID.
	record_table.replace_record(document.get_data(), did);

	// Set the values.
	{
	    Xapian::ValueIterator value = document.values_begin();
	    Xapian::ValueIterator value_end = document.values_end();
	    string s;
	    value_table.encode_values(s, value, value_end);
	    value_table.set_encoded_values(did, s);
	}

	flint_doclen_t new_doclen = 0;
	{
	    Xapian::TermIterator term = document.termlist_begin();
	    Xapian::TermIterator term_end = document.termlist_end();
	    for ( ; term != term_end; ++term) {
		termcount wdf = term.get_wdf();
		// Calculate the new document length
		new_doclen += wdf;

		string tname = *term;
		if (tname.size() > MAX_SAFE_TERM_LENGTH)
		    throw Xapian::InvalidArgumentError("Term too long (> "STRINGIZE(MAX_SAFE_TERM_LENGTH)"): " + tname);
		map<string, pair<termcount_diff, termcount_diff> >::iterator i;
		i = freq_deltas.find(tname);
		if (i == freq_deltas.end()) {
		    freq_deltas.insert(make_pair(tname, make_pair(1, termcount_diff(wdf))));
		} else {
		    ++i->second.first;
		    i->second.second += wdf;
		}

		// Add did to tname's postlist
		map<string, map<docid, pair<char, termcount> > >::iterator j;
		j = mod_plists.find(tname);
		if (j == mod_plists.end()) {
		    map<docid, pair<char, termcount> > m;
		    j = mod_plists.insert(make_pair(tname, m)).first;
		}
		Assert(j->second.find(did) == j->second.end());
		j->second.insert(make_pair(did, make_pair('A', wdf)));

		if (term.positionlist_begin() != term.positionlist_end()) {
		    position_table.set_positionlist(
			did, tname,
			term.positionlist_begin(), term.positionlist_end());
		}
	    }
	}
	LOGLINE(DB, "Calculated doclen for new document " << did << " as " << new_doclen);

	// Set the termlist
	termlist_table.set_termlist(did, document, new_doclen);

	// Set the new document length
	Assert(doclens.find(did) == doclens.end());
	doclens[did] = new_doclen;
	total_length += new_doclen;
    } catch (...) {
	// If an error occurs while adding a document, or doing any other
	// transaction, the modifications so far must be cleared before
	// returning control to the user - otherwise partial modifications will
	// persist in memory, and eventually get written to disk.
	cancel();
	throw;
    }

    // FIXME: this should be done by checking memory usage, not the number of
    // changes.
    // We could also look at:
    // * mod_plists.size()
    // * doclens.size()
    // * freq_deltas.size()
    //
    // cout << "+++ mod_plists.size() " << mod_plists.size() <<
    //     ", doclens.size() " << doclens.size() <<
    //	   ", freq_deltas.size() " << freq_deltas.size() << endl;
    if (++change_count >= flush_threshold) {
	flush_postlist_changes();
	if (!transaction_active()) apply();
    }

    RETURN(did);
}

void
FlintWritableDatabase::delete_document(Xapian::docid did)
{
    DEBUGCALL(DB, void, "FlintWritableDatabase::delete_document", did);
    Assert(did != 0);

    if (rare(modify_shortcut_docid == did)) {
	// The modify_shortcut document can't be used for a modification
	// shortcut now, because it's been deleted!
	modify_shortcut_document = NULL;
	modify_shortcut_docid = 0;
    }

    // Remove the record.  If this fails, just propagate the exception since
    // the state should still be consistent (most likely it's
    // DocNotFoundError).
    record_table.delete_record(did);

    try {
	// Remove the values
	value_table.delete_all_values(did);

	// OK, now add entries to remove the postings in the underlying record.
	Xapian::Internal::RefCntPtr<const FlintWritableDatabase> ptrtothis(this);
	FlintTermList termlist(ptrtothis, did);

	total_length -= termlist.get_doclength();

	termlist.next();
	while (!termlist.at_end()) {
	    string tname = termlist.get_termname();
	    position_table.delete_positionlist(did, tname);
	    termcount wdf = termlist.get_wdf();

	    map<string, pair<termcount_diff, termcount_diff> >::iterator i;
	    i = freq_deltas.find(tname);
	    if (i == freq_deltas.end()) {
		freq_deltas.insert(make_pair(tname, make_pair(-1, -termcount_diff(wdf))));
	    } else {
		--i->second.first;
		i->second.second -= wdf;
	    }

	    // Remove did from tname's postlist
	    map<string, map<docid, pair<char, termcount> > >::iterator j;
	    j = mod_plists.find(tname);
	    if (j == mod_plists.end()) {
		map<docid, pair<char, termcount> > m;
		j = mod_plists.insert(make_pair(tname, m)).first;
	    }

	    map<docid, pair<char, termcount> >::iterator k;
	    k = j->second.find(did);
	    if (k == j->second.end()) {
		j->second.insert(make_pair(did, make_pair('D', 0u)));
	    } else {
		// Deleting a document we added/modified since the last flush.
		k->second = make_pair('D', 0u);
	    }

	    termlist.next();
	}

	// Remove the termlist.
	termlist_table.delete_termlist(did);

	// Remove the new doclength.
	doclens.erase(did);
    } catch (...) {
	// If an error occurs while deleting a document, or doing any other
	// transaction, the modifications so far must be cleared before
	// returning control to the user - otherwise partial modifications will
	// persist in memory, and eventually get written to disk.
	cancel();
	throw;
    }

    if (++change_count >= flush_threshold) {
	flush_postlist_changes();
	if (!transaction_active()) apply();
    }
}

void
FlintWritableDatabase::replace_document(Xapian::docid did,
					const Xapian::Document & document)
{
    DEBUGCALL(DB, void, "FlintWritableDatabase::replace_document", did << ", " << document);
    Assert(did != 0);

    try {
	if (did > lastdocid) {
	    lastdocid = did;
	    // If this docid is above the highwatermark, then we can't be
	    // replacing an existing document.
	    (void)add_document_(did, document);
	    return;
	}

	// Check for a document read from this database being replaced - ie, a
	// modification operation.
	bool modifying = false;
	if (modify_shortcut_docid &&
	    document.internal->get_docid() == modify_shortcut_docid) {
	    if (document.internal.get() == modify_shortcut_document) {
		// We have a docid, it matches, and the pointer matches, so we
		// can skip modification of any data which hasn't been modified
		// in the document.
		modifying = true;
		LOGLINE(DB, "Detected potential document modification shortcut.");
	    } else {
		// The modify_shortcut document can't be used for a
		// modification shortcut now, because it's about to be
		// modified.
		modify_shortcut_document = NULL;
		modify_shortcut_docid = 0;
	    }
	}
  
	if (!modifying || document.internal->terms_modified()) {
	    // FIXME - in the case where there is overlap between the new
	    // termlist and the old termlist, it would be better to compare the
	    // two lists, and make the minimum set of modifications required.
	    // This would lead to smaller changesets for replication, and
	    // probably be faster overall.

	    // First, add entries to remove the postings in the underlying record.
	    Xapian::Internal::RefCntPtr<const FlintWritableDatabase> ptrtothis(this);
	    FlintTermList termlist(ptrtothis, did);

	    termlist.next();
	    while (!termlist.at_end()) {
		string tname = termlist.get_termname();
		termcount wdf = termlist.get_wdf();

		map<string, pair<termcount_diff, termcount_diff> >::iterator i;
		i = freq_deltas.find(tname);
		if (i == freq_deltas.end()) {
		    freq_deltas.insert(make_pair(tname, make_pair(-1, -termcount_diff(wdf))));
		} else {
		    --i->second.first;
		    i->second.second -= wdf;
		}

<<<<<<< HEAD
	// FIXME: we read the values delete them and then replace in case
	// they come from where they're going!  Better to ask Document
	// nicely and shortcut in this case!
	{
	    Xapian::ValueIterator value = document.values_begin();
	    Xapian::ValueIterator value_end = document.values_end();
	    string s;
	    value_table.encode_values(s, value, value_end);

	    // Replace the values.
	    value_table.delete_all_values(did);
	    value_table.set_encoded_values(did, s);
	}
=======
		// Remove did from tname's postlist
		map<string, map<docid, pair<char, termcount> > >::iterator j;
		j = mod_plists.find(tname);
		if (j == mod_plists.end()) {
		    map<docid, pair<char, termcount> > m;
		    j = mod_plists.insert(make_pair(tname, m)).first;
		}

		map<docid, pair<char, termcount> >::iterator k;
		k = j->second.find(did);
		if (k == j->second.end()) {
		    j->second.insert(make_pair(did, make_pair('D', 0u)));
		} else {
		    // Modifying a document we added/modified since the last flush.
		    k->second = make_pair('D', 0u);
		}

		termlist.next();
	    }
>>>>>>> bd46b50e

	    total_length -= termlist.get_doclength();

	    flint_doclen_t new_doclen = 0;
	    Xapian::TermIterator term = document.termlist_begin();
	    Xapian::TermIterator term_end = document.termlist_end();
	    for ( ; term != term_end; ++term) {
		// Calculate the new document length
		termcount wdf = term.get_wdf();
		new_doclen += wdf;

		string tname = *term;
		if (tname.size() > MAX_SAFE_TERM_LENGTH)
		    throw Xapian::InvalidArgumentError("Term too long (> "STRINGIZE(MAX_SAFE_TERM_LENGTH)"): " + tname);
		map<string, pair<termcount_diff, termcount_diff> >::iterator i;
		i = freq_deltas.find(tname);
		if (i == freq_deltas.end()) {
		    freq_deltas.insert(make_pair(tname, make_pair(1, termcount_diff(wdf))));
		} else {
		    ++i->second.first;
		    i->second.second += wdf;
		}

		// Add did to tname's postlist
		map<string, map<docid, pair<char, termcount> > >::iterator j;
		j = mod_plists.find(tname);
		if (j == mod_plists.end()) {
		    map<docid, pair<char, termcount> > m;
		    j = mod_plists.insert(make_pair(tname, m)).first;
		}
		map<docid, pair<char, termcount> >::iterator k;
		k = j->second.find(did);
		if (k != j->second.end()) {
		    Assert(k->second.first == 'D');
		    k->second.first = 'M';
		    k->second.second = wdf;
		} else {
		    j->second.insert(make_pair(did, make_pair('A', wdf)));
		}

		PositionIterator it = term.positionlist_begin();
		PositionIterator it_end = term.positionlist_end();
		if (it != it_end) {
		    position_table.set_positionlist(
			did, tname, it, it_end);
		} else {
		    position_table.delete_positionlist(did, tname);
		}
	    }
	    LOGLINE(DB, "Calculated doclen for replacement document " << did << " as " << new_doclen);

	    // Set the termlist
	    termlist_table.set_termlist(did, document, new_doclen);

	    // Set the new document length
	    doclens[did] = new_doclen;
	    total_length += new_doclen;
	}
<<<<<<< HEAD
	LOGLINE(DB, "Calculated doclen for replacement document " << did << " as " << new_doclen);
=======
>>>>>>> bd46b50e

	if (!modifying || document.internal->data_modified()) {
	    // Replace the record
	    record_table.replace_record(document.get_data(), did);
	}

	if (!modifying || document.internal->values_modified()) {
	    // FIXME: we read the values delete them and then replace in case
	    // they come from where they're going!  Better to ask Document
	    // nicely and shortcut in this case!
	    Xapian::ValueIterator value = document.values_begin();
	    Xapian::ValueIterator value_end = document.values_end();
	    string s;
	    value_table.encode_values(s, value, value_end);

	    // Replace the values.
	    value_table.delete_all_values(did);
	    value_table.set_encoded_values(did, s);
	}
    } catch (const Xapian::DocNotFoundError &) {
	(void)add_document_(did, document);
	return;
    } catch (...) {
	// If an error occurs while replacing a document, or doing any other
	// transaction, the modifications so far must be cleared before
	// returning control to the user - otherwise partial modifications will
	// persist in memory, and eventually get written to disk.
	cancel();
	throw;
    }

    if (++change_count >= flush_threshold) {
	flush_postlist_changes();
	if (!transaction_active()) apply();
    }
}

<<<<<<< HEAD
=======
Xapian::Document::Internal *
FlintWritableDatabase::open_document(Xapian::docid did, bool lazy) const
{
    DEBUGCALL(DB, Xapian::Document::Internal *, "FlintWritableDatabase::open_document",
	      did << ", " << lazy);
    modify_shortcut_document = FlintDatabase::open_document(did, lazy);
    // Store the docid only after open_document() successfully returns, so an
    // attempt to open a missing document doesn't overwrite this.
    modify_shortcut_docid = did;
    RETURN(modify_shortcut_document);
}

>>>>>>> bd46b50e
Xapian::termcount
FlintWritableDatabase::get_doclength(Xapian::docid did) const
{
    DEBUGCALL(DB, Xapian::termcount, "FlintWritableDatabase::get_doclength", did);
    map<docid, termcount>::const_iterator i = doclens.find(did);
    if (i != doclens.end()) RETURN(i->second);

    RETURN(FlintDatabase::get_doclength(did));
}

Xapian::doccount
FlintWritableDatabase::get_termfreq(const string & tname) const
{
    DEBUGCALL(DB, Xapian::doccount, "FlintWritableDatabase::get_termfreq", tname);
    Xapian::doccount termfreq = FlintDatabase::get_termfreq(tname);
    map<string, pair<termcount_diff, termcount_diff> >::const_iterator i;
    i = freq_deltas.find(tname);
    if (i != freq_deltas.end()) termfreq += i->second.first;
    RETURN(termfreq);
}

Xapian::termcount
FlintWritableDatabase::get_collection_freq(const string & tname) const
{
    DEBUGCALL(DB, Xapian::termcount, "FlintWritableDatabase::get_collection_freq", tname);
    Xapian::termcount collfreq = FlintDatabase::get_collection_freq(tname);

    map<string, pair<termcount_diff, termcount_diff> >::const_iterator i;
    i = freq_deltas.find(tname);
    if (i != freq_deltas.end()) collfreq += i->second.second;

    RETURN(collfreq);
}

bool
FlintWritableDatabase::term_exists(const string & tname) const
{
    DEBUGCALL(DB, bool, "FlintWritableDatabase::term_exists", tname);
    RETURN(get_termfreq(tname) != 0);
}

LeafPostList *
FlintWritableDatabase::open_post_list(const string& tname) const
{
    DEBUGCALL(DB, LeafPostList *, "FlintWritableDatabase::open_post_list", tname);
    Xapian::Internal::RefCntPtr<const FlintWritableDatabase> ptrtothis(this);

    if (tname.empty()) {
	Xapian::doccount doccount = get_doccount();
	if (lastdocid == doccount) {
	    RETURN(new ContiguousAllDocsPostList(ptrtothis, doccount));
	}
	RETURN(new FlintAllDocsPostList(ptrtothis, doccount));
    }

    map<string, map<docid, pair<char, termcount> > >::const_iterator j;
    j = mod_plists.find(tname);
    if (j != mod_plists.end()) {
	// We've got buffered changes to this term's postlist, so we need to
	// use a FlintModifiedPostList.
	RETURN(new FlintModifiedPostList(ptrtothis, tname, j->second));
    }

    RETURN(new FlintPostList(ptrtothis, tname));
}

TermList *
FlintWritableDatabase::open_allterms(const string & prefix) const
{
    DEBUGCALL(DB, TermList *, "FlintWritableDatabase::open_allterms", "");
    // If there are changes, terms may have been added or removed, and so we
    // need to flush (but don't commit - there may be a transaction in progress.
    if (change_count) flush_postlist_changes();
    RETURN(FlintDatabase::open_allterms(prefix));
}

void
FlintWritableDatabase::cancel()
{
    FlintDatabase::cancel();
    read_metainfo();
    freq_deltas.clear();
    doclens.clear();
    mod_plists.clear();
    change_count = 0;
}

void
FlintWritableDatabase::add_spelling(const string & word,
				    Xapian::termcount freqinc) const
{
    spelling_table.add_word(word, freqinc);
}

void
FlintWritableDatabase::remove_spelling(const string & word,
				       Xapian::termcount freqdec) const
{
    spelling_table.remove_word(word, freqdec);
}

TermList *
FlintWritableDatabase::open_spelling_wordlist() const
{
    spelling_table.merge_changes();
    return FlintDatabase::open_spelling_wordlist();
}

TermList *
FlintWritableDatabase::open_synonym_keylist(const string & prefix) const
{
    synonym_table.merge_changes();
    return FlintDatabase::open_synonym_keylist(prefix);
}

void
FlintWritableDatabase::add_synonym(const string & term,
				   const string & synonym) const
{
    synonym_table.add_synonym(term, synonym);
}

void
FlintWritableDatabase::remove_synonym(const string & term,
				      const string & synonym) const
{
    synonym_table.remove_synonym(term, synonym);
}

void
FlintWritableDatabase::clear_synonyms(const string & term) const
{
    synonym_table.clear_synonyms(term);
}

void
FlintWritableDatabase::set_metadata(const string & key, const string & value)
{
    DEBUGCALL(DB, string, "FlintWritableDatabase::set_metadata",
	      key << ", " << value);
    string btree_key("\x00\xc0", 2);
    btree_key += key;
    if (value.empty()) {
	postlist_table.del(btree_key);
    } else {
	postlist_table.add(btree_key, value);
    }
}

void
FlintWritableDatabase::invalidate_doc_object(Xapian::Document::Internal * obj) const
{
    if (obj == modify_shortcut_document) {
	modify_shortcut_document = NULL;
	modify_shortcut_docid = 0;
    }
}<|MERGE_RESOLUTION|>--- conflicted
+++ resolved
@@ -379,11 +379,7 @@
 void
 FlintDatabase::get_changeset_revisions(const string & path,
 				       flint_revision_number_t * startrev,
-<<<<<<< HEAD
-				       flint_revision_number_t * endrev)
-=======
 				       flint_revision_number_t * endrev) const
->>>>>>> bd46b50e
 {
     int changes_fd = -1;
 #ifdef __WIN32__
@@ -527,7 +523,6 @@
 
 void
 FlintDatabase::close()
-<<<<<<< HEAD
 {
     DEBUGCALL(DB, void, "FlintDatabase::close", "");
     postlist_table.close(true);
@@ -543,23 +538,6 @@
 void
 FlintDatabase::get_database_write_lock(bool creating)
 {
-=======
-{
-    DEBUGCALL(DB, void, "FlintDatabase::close", "");
-    postlist_table.close(true);
-    position_table.close(true);
-    termlist_table.close(true);
-    value_table.close(true);
-    synonym_table.close(true);
-    spelling_table.close(true);
-    record_table.close(true);
-    lock.release();
-}
-
-void
-FlintDatabase::get_database_write_lock(bool creating)
-{
->>>>>>> bd46b50e
     DEBUGCALL(DB, void, "FlintDatabase::get_database_write_lock", creating);
     string explanation;
     FlintLock::reason why = lock.lock(true, explanation);
@@ -601,36 +579,6 @@
 
     // Send all the tables.  The tables which we want to be cached best after
     // the copy finished are sent last.
-<<<<<<< HEAD
-    const char * tablenames[] = {
-	"termlist",
-	"synonym",
-	"spelling",
-	"record",
-	"position",
-	"value",
-	"postlist"
-    };
-    list<string> filenames;
-    const char ** tablenameptr;
-    for (tablenameptr = tablenames;
-	 tablenameptr != tablenames + (sizeof(tablenames) / sizeof(const char *));
-	 ++tablenameptr) {
-	filenames.push_back(string(*tablenameptr) + ".DB");
-	filenames.push_back(string(*tablenameptr) + ".baseA");
-	filenames.push_back(string(*tablenameptr) + ".baseB");
-    };
-    filenames.push_back("iamflint");
-    filenames.push_back("uuid");
-
-    for (list<string>::const_iterator i = filenames.begin();
-	 i != filenames.end(); ++i) {
-	string filepath = db_dir + "/" + *i;
-	if (file_exists(filepath)) {
-	    // FIXME - there is a race condition here - the file might get
-	    // deleted between the file_exists() test and the access to send it.
-	    conn.send_message(REPL_REPLY_DB_FILENAME, *i, end_time);
-=======
     static const char filenames[] =
 	"\x0b""termlist.DB""\x0e""termlist.baseA\x0e""termlist.baseB"
 	"\x0a""synonym.DB""\x0d""synonym.baseA\x0d""synonym.baseB"
@@ -650,7 +598,6 @@
 	    // FIXME - there is a race condition here - the file might get
 	    // deleted between the file_exists() test and the access to send it.
 	    conn.send_message(REPL_REPLY_DB_FILENAME, leaf, end_time);
->>>>>>> bd46b50e
 	    conn.send_file(REPL_REPLY_DB_FILEDATA, filepath, end_time);
 	}
     }
@@ -1366,21 +1313,6 @@
 		    i->second.second -= wdf;
 		}
 
-<<<<<<< HEAD
-	// FIXME: we read the values delete them and then replace in case
-	// they come from where they're going!  Better to ask Document
-	// nicely and shortcut in this case!
-	{
-	    Xapian::ValueIterator value = document.values_begin();
-	    Xapian::ValueIterator value_end = document.values_end();
-	    string s;
-	    value_table.encode_values(s, value, value_end);
-
-	    // Replace the values.
-	    value_table.delete_all_values(did);
-	    value_table.set_encoded_values(did, s);
-	}
-=======
 		// Remove did from tname's postlist
 		map<string, map<docid, pair<char, termcount> > >::iterator j;
 		j = mod_plists.find(tname);
@@ -1400,7 +1332,6 @@
 
 		termlist.next();
 	    }
->>>>>>> bd46b50e
 
 	    total_length -= termlist.get_doclength();
 
@@ -1459,10 +1390,6 @@
 	    doclens[did] = new_doclen;
 	    total_length += new_doclen;
 	}
-<<<<<<< HEAD
-	LOGLINE(DB, "Calculated doclen for replacement document " << did << " as " << new_doclen);
-=======
->>>>>>> bd46b50e
 
 	if (!modifying || document.internal->data_modified()) {
 	    // Replace the record
@@ -1500,8 +1427,6 @@
     }
 }
 
-<<<<<<< HEAD
-=======
 Xapian::Document::Internal *
 FlintWritableDatabase::open_document(Xapian::docid did, bool lazy) const
 {
@@ -1514,7 +1439,6 @@
     RETURN(modify_shortcut_document);
 }
 
->>>>>>> bd46b50e
 Xapian::termcount
 FlintWritableDatabase::get_doclength(Xapian::docid did) const
 {
