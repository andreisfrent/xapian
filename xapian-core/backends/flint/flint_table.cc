/* flint_table.cc: Btree implementation
 *
 * Copyright 1999,2000,2001 BrightStation PLC
 * Copyright 2002 Ananova Ltd
 * Copyright 2002,2003,2004,2005,2006,2007,2008 Olly Betts
 * Copyright 2008 Lemur Consulting Ltd
 *
 * This program is free software; you can redistribute it and/or
 * modify it under the terms of the GNU General Public License as
 * published by the Free Software Foundation; either version 2 of the
 * License, or (at your option) any later version.
 *
 * This program is distributed in the hope that it will be useful,
 * but WITHOUT ANY WARRANTY; without even the implied warranty of
 * MERCHANTABILITY or FITNESS FOR A PARTICULAR PURPOSE.  See the
 * GNU General Public License for more details.
 *
 * You should have received a copy of the GNU General Public License
 * along with this program; if not, write to the Free Software
 * Foundation, Inc., 51 Franklin St, Fifth Floor, Boston, MA  02110-1301
 * USA
 */

#include <config.h>

#include "flint_table.h"

#include <xapian/error.h>

#include "safeerrno.h"
#ifdef __WIN32__
# include "msvc_posix_wrapper.h"
#endif

#include "omassert.h"
#include "stringutils.h" // For STRINGIZE().

// Define to use "dangerous" mode - in this mode we write modified btree
// blocks back in place.  This is somewhat faster (especially once we're
// I/O bound) but the database can't be safely searched during indexing
// and if indexing is terminated uncleanly, the database may be corrupt.
//
// Despite the risks, it's useful for speeding up a full rebuild.
//
// FIXME: make this mode run-time selectable, and record that it is currently
// in use somewhere on disk, so readers can check and refuse to open the
// database.
//
// #define DANGEROUS

#include <sys/types.h>

// Trying to include the correct headers with the correct defines set to
// get pread() and pwrite() prototyped on every platform without breaking any
// other platform is a real can of worms.  So instead we probe for what
// prototypes (if any) are required in configure and put them into
// PREAD_PROTOTYPE and PWRITE_PROTOTYPE.
#if defined HAVE_PREAD && defined PREAD_PROTOTYPE
PREAD_PROTOTYPE
#endif
#if defined HAVE_PWRITE && defined PWRITE_PROTOTYPE
PWRITE_PROTOTYPE
#endif

#include <stdio.h>    /* for rename */
#include <string.h>   /* for memmove */
#include <limits.h>   /* for CHAR_BIT */

#include "flint_io.h"
#include "flint_btreebase.h"
#include "flint_cursor.h"
#include "flint_utils.h"

#include "omassert.h"
#include "omdebug.h"
#include "unaligned.h"
#include "utils.h"

#include <algorithm>  // for std::min()
#include <string>
#include <vector>

using std::min;
using std::string;
using std::vector;

// Only try to compress tags longer than this many bytes.
const size_t COMPRESS_MIN = 4;

//#define BTREE_DEBUG_FULL 1
#undef BTREE_DEBUG_FULL

#ifdef BTREE_DEBUG_FULL
/*------debugging aids from here--------*/

static void print_key(const byte * p, int c, int j);
static void print_tag(const byte * p, int c, int j);

/*
static void report_cursor(int N, Btree * B, Cursor_ * C)
{
    int i;
    printf("%d)\n", N);
    for (i = 0; i <= B->level; i++)
	printf("p=%d, c=%d, n=[%d], rewrite=%d\n",
		C[i].p, C[i].c, C[i].n, C[i].rewrite);
}
*/

/*------to here--------*/
#endif /* BTREE_DEBUG_FULL */

/* Input/output is defined with calls to the basic Unix system interface: */

static void sys_unlink(const string &filename)
{
#ifdef __WIN32__
    if (msvc_posix_unlink(filename.c_str()) == -1) {
#else
    if (unlink(filename) == -1) {
#endif
	string message = "Failed to unlink ";
	message += filename;
	message += ": ";
	message += strerror(errno);
	throw Xapian::DatabaseCorruptError(message);
    }
}

static inline byte *zeroed_new(size_t size)
{
    byte *temp = new byte[size];
    // No need to check if temp is NULL, new throws std::bad_alloc if
    // allocation fails.
    Assert(temp);
    memset(temp, 0, size);
    return temp;
}

/* A B-tree comprises (a) a base file, containing essential information (Block
   size, number of the B-tree root block etc), (b) a bitmap, the Nth bit of the
   bitmap being set if the Nth block of the B-tree file is in use, and (c) a
   file DB containing the B-tree proper. The DB file is divided into a sequence
   of equal sized blocks, numbered 0, 1, 2 ... some of which are free, some in
   use. Those in use are arranged in a tree.

   Each block, b, has a structure like this:

     R L M T D o1 o2 o3 ... oN <gap> [item] .. [item] .. [item] ...
     <---------- D ----------> <-M->

   And then,

   R = REVISION(b)  is the revision number the B-tree had when the block was
                    written into the DB file.
   L = GET_LEVEL(b) is the level of the block, which is the number of levels
                    towards the root of the B-tree structure. So leaf blocks
                    have level 0 and the one root block has the highest level
                    equal to the number of levels in the B-tree.
   M = MAX_FREE(b)  is the size of the gap between the end of the directory and
                    the first item of data. (It is not necessarily the maximum
                    size among the bits of space that are free, but I can't
                    think of a better name.)
   T = TOTAL_FREE(b)is the total amount of free space left in b.
   D = DIR_END(b)   gives the offset to the end of the directory.

   o1, o2 ... oN are a directory of offsets to the N items held in the block.
   The items are key-tag pairs, and as they occur in the directory are ordered
   by the keys.

   An item has this form:

           I K key x C tag
             <--K-->
           <------I------>

   A long tag presented through the API is split up into C tags small enough to
   be accommodated in the blocks of the B-tree. The key is extended to include
   a counter, x, which runs from 1 to C. The key is preceded by a length, K,
   and the whole item with a length, I, as depicted above.

   Here are the corresponding definitions:

*/

#define REVISION(b)      static_cast<unsigned int>(getint4(b, 0))
#define GET_LEVEL(b)     getint1(b, 4)
#define MAX_FREE(b)      getint2(b, 5)
#define TOTAL_FREE(b)    getint2(b, 7)
#define DIR_END(b)       getint2(b, 9)
#define DIR_START        11

#define SET_REVISION(b, x)      setint4(b, 0, x)
#define SET_LEVEL(b, x)         setint1(b, 4, x)
#define SET_MAX_FREE(b, x)      setint2(b, 5, x)
#define SET_TOTAL_FREE(b, x)    setint2(b, 7, x)
#define SET_DIR_END(b, x)       setint2(b, 9, x)

/** Flip to sequential addition block-splitting after this number of observed
 *  sequential additions (in negated form). */
#define SEQ_START_POINT (-10)

/** Even for items of at maximum size, it must be possible to get this number of
 *  items in a block */
#define BLOCK_CAPACITY 4



/* There are two bit maps in bit_map0 and bit_map. The nth bit of bitmap is 0
   if the nth block is free, otherwise 1. bit_map0 is the initial state of
   bitmap at the start of the current transaction.

   Note use of the limits.h values:
   UCHAR_MAX = 255, an unsigned with all bits set, and
   CHAR_BIT = 8, the number of bits per byte

   BYTE_PAIR_RANGE below is the smallest +ve number that can't be held in two
   bytes -- 64K effectively.
*/

#define BYTE_PAIR_RANGE (1 << 2 * CHAR_BIT)

/// read_block(n, p) reads block n of the DB file to address p.
void
FlintTable::read_block(uint4 n, byte * p) const
{
    // Log the value of p, not the contents of the block it points to...
    DEBUGCALL(DB, void, "FlintTable::read_block", n << ", " << (void*)p);
    /* Use the base bit_map_size not the bitmap's size, because
     * the latter is uninitialised in readonly mode.
     */
    Assert(n / CHAR_BIT < base.get_bit_map_size());

#ifdef HAVE_PREAD
    off_t offset = off_t(block_size) * n;
    int m = block_size;
    while (true) {
	ssize_t bytes_read = pread(handle, reinterpret_cast<char *>(p), m,
				   offset);
	// normal case - read succeeded, so return.
	if (bytes_read == m) return;
	if (bytes_read == -1) {
	    if (errno == EINTR) continue;
	    string message = "Error reading block " + om_tostring(n) + ": ";
	    message += strerror(errno);
	    throw Xapian::DatabaseError(message);
	} else if (bytes_read == 0) {
	    string message = "Error reading block " + om_tostring(n) + ": got end of file";
	    throw Xapian::DatabaseError(message);
	} else if (bytes_read < m) {
	    /* Read part of the block, which is not an error.  We should
	     * continue reading the rest of the block.
	     */
	    m -= bytes_read;
	    p += bytes_read;
	    offset += bytes_read;
	}
    }
#else
    if (lseek(handle, off_t(block_size) * n, SEEK_SET) == -1) {
	string message = "Error seeking to block: ";
	message += strerror(errno);
	throw Xapian::DatabaseError(message);
    }

    flint_io_read(handle, reinterpret_cast<char *>(p), block_size, block_size);
#endif
}

/** write_block(n, p) writes block n in the DB file from address p.
 *  When writing we check to see if the DB file has already been
 *  modified. If not (so this is the first write) the old base is
 *  deleted. This prevents the possibility of it being opened
 *  subsequently as an invalid base.
 */
void
FlintTable::write_block(uint4 n, const byte * p) const
{
    DEBUGCALL(DB, void, "FlintTable::write_block", n << ", " << p);
    Assert(writable);
    /* Check that n is in range. */
    Assert(n / CHAR_BIT < base.get_bit_map_size());

    /* don't write to non-free */;
    AssertParanoid(base.block_free_at_start(n));

    /* write revision is okay */
    AssertEqParanoid(REVISION(p), latest_revision_number + 1);

    if (both_bases) {
	// Delete the old base before modifying the database.
	sys_unlink(name + "base" + other_base_letter);
	both_bases = false;
	latest_revision_number = revision_number;
    }

#ifdef HAVE_PWRITE
    off_t offset = off_t(block_size) * n;
    int m = block_size;
    while (true) {
	ssize_t bytes_written = pwrite(handle, p, m, offset);
	if (bytes_written == m) {
	    // normal case - write succeeded, so return.
	    return;
	} else if (bytes_written == -1) {
	    if (errno == EINTR) continue;
	    string message = "Error writing block: ";
	    message += strerror(errno);
	    throw Xapian::DatabaseError(message);
	} else if (bytes_written == 0) {
	    string message = "Error writing block: wrote no data";
	    throw Xapian::DatabaseError(message);
	} else if (bytes_written < m) {
	    /* Wrote part of the block, which is not an error.  We should
	     * continue writing the rest of the block.
	     */
	    m -= bytes_written;
	    p += bytes_written;
	    offset += bytes_written;
	}
    }
#else
    if (lseek(handle, (off_t)block_size * n, SEEK_SET) == -1) {
	string message = "Error seeking to block: ";
	message += strerror(errno);
	throw Xapian::DatabaseError(message);
    }

    flint_io_write(handle, reinterpret_cast<const char *>(p), block_size);
#endif
}


/* A note on cursors:

   Each B-tree level has a corresponding array element C[j] in a
   cursor, C. C[0] is the leaf (or data) level, and C[B->level] is the
   root block level. Within a level j,

       C[j].p  addresses the block
       C[j].c  is the offset into the directory entry in the block
       C[j].n  is the number of the block at C[j].p

   A look up in the B-tree causes navigation of the blocks starting
   from the root. In each block, p, we find an offset, c, to an item
   which gives the number, n, of the block for the next level. This
   leads to an array of values p,c,n which are held inside the cursor.

   Any Btree object B has a built-in cursor, at B->C. But other cursors may
   be created.  If BC is a created cursor, BC->C is the cursor in the
   sense given above, and BC->B is the handle for the B-tree again.
*/


void
FlintTable::set_overwritten() const
{
    DEBUGCALL(DB, void, "FlintTable::set_overwritten", "");
    // If we're writable, there shouldn't be another writer who could cause
    // overwritten to be flagged, so that's a DatabaseCorruptError.
    if (writable)
	throw Xapian::DatabaseCorruptError("Db block overwritten - are there multiple writers?");
    throw Xapian::DatabaseModifiedError("The revision being read has been discarded - you should call Xapian::Database::reopen() and retry the operation");
}

/* block_to_cursor(C, j, n) puts block n into position C[j] of cursor
   C, writing the block currently at C[j] back to disk if necessary.
   Note that

       C[j].rewrite

   is true iff C[j].n is different from block n in file DB. If it is
   false no rewriting is necessary.
*/

void
FlintTable::block_to_cursor(Cursor_ * C_, int j, uint4 n) const
{
    DEBUGCALL(DB, void, "FlintTable::block_to_cursor", (void*)C_ << ", " << j << ", " << n);
    if (n == C_[j].n) return;
    byte * p = C_[j].p;
    Assert(p);

    // FIXME: only needs to be done in write mode
    if (C_[j].rewrite) {
	Assert(writable);
	Assert(C == C_);
	write_block(C_[j].n, p);
	C_[j].rewrite = false;
    }
    // Check if the block is in the built-in cursor (potentially in
    // modified form).
    if (writable && n == C[j].n) {
	memcpy(p, C[j].p, block_size);
    } else {
	read_block(n, p);
    }

    C_[j].n = n;
    if (j < level) {
	/* unsigned comparison */
	if (REVISION(p) > REVISION(C_[j + 1].p)) {
	    set_overwritten();
	    return;
	}
    }
    AssertEq(j, GET_LEVEL(p));
}

/** Btree::alter(); is called when the B-tree is to be altered.

   It causes new blocks to be forced for the current set of blocks in
   the cursor.

   The point is that if a block at level 0 is to be altered it may get
   a new number. Then the pointer to this block from level 1 will need
   changing. So the block at level 1 needs altering and may get a new
   block number. Then the pointer to this block from level 2 will need
   changing ... and so on back to the root.

   The clever bit here is spotting the cases when we can make an early
   exit from this process. If C[j].rewrite is true, C[j+k].rewrite
   will be true for k = 1,2 ... We have been through all this before,
   and there is no need to do it again. If C[j].n was free at the
   start of the transaction, we can copy it back to the same place
   without violating the integrity of the B-tree. We don't then need a
   new n and can return. The corresponding C[j].rewrite may be true or
   false in that case.
*/

void
FlintTable::alter()
{
    DEBUGCALL(DB, void, "FlintTable::alter", "");
    Assert(writable);
#ifdef DANGEROUS
    C[0].rewrite = true;
#else
    int j = 0;
    byte * p = C[j].p;
    while (true) {
	if (C[j].rewrite) return; /* all new, so return */
	C[j].rewrite = true;

	uint4 n = C[j].n;
	if (base.block_free_at_start(n)) {
	    Assert(REVISION(p) == latest_revision_number + 1);
	    return;
	}
	Assert(REVISION(p) < latest_revision_number + 1);
	base.free_block(n);
	n = base.next_free_block();
	C[j].n = n;
	SET_REVISION(p, latest_revision_number + 1);

	if (j == level) return;
	j++;
	p = C[j].p;
	Item_wr_(p, C[j].c).set_block_given_by(n);
    }
#endif
}

/** find_in_block(p, key, leaf, c) searches for the key in the block at p.

   leaf is true for a data block, and false for an index block (when the
   first key is dummy and never needs to be tested). What we get is the
   directory entry to the last key <= the key being searched for.

   The lookup is by binary chop, with i and j set to the left and
   right ends of the search area. In sequential addition, c will often
   be the answer, so we test the keys round c and move i and j towards
   c if possible.
*/

int FlintTable::find_in_block(const byte * p, Key_ key, bool leaf, int c)
{
    DEBUGCALL_STATIC(DB, int, "FlintTable::find_in_block", reinterpret_cast<const void*>(p) << ", " << reinterpret_cast<const void*>(key.get_address()) << ", " << leaf << ", " << c);
    int i = DIR_START;
    if (leaf) i -= D2;
    int j = DIR_END(p);

    if (c != -1) {
	if (c < j && i < c && Item_(p, c).key() <= key)
	    i = c;
	c += D2;
	if (c < j && i < c && key < Item_(p, c).key())
	    j = c;
    }

    while (j - i > D2) {
	int k = i + ((j - i)/(D2 * 2))*D2; /* mid way */
	if (key < Item_(p, k).key()) j = k; else i = k;
    }
    RETURN(i);
}

/** find(C_) searches for the key of B->kt in the B-tree.

   Result is true if found, false otherwise.  When false, the B_tree
   cursor is positioned at the last key in the B-tree <= the search
   key.  Goes to first (null) item in B-tree when key length == 0.
*/

bool
FlintTable::find(Cursor_ * C_) const
{
    DEBUGCALL(DB, bool, "FlintTable::find", (void*)C_);
    // Note: the parameter is needed when we're called by FlintCursor
    const byte * p;
    int c;
    Key_ key = kt.key();
    for (int j = level; j > 0; --j) {
	p = C_[j].p;
	c = find_in_block(p, key, false, C_[j].c);
#ifdef BTREE_DEBUG_FULL
	printf("Block in FlintTable:find - code position 1");
	report_block_full(j, C_[j].n, p);
#endif /* BTREE_DEBUG_FULL */
	C_[j].c = c;
	block_to_cursor(C_, j - 1, Item_(p, c).block_given_by());
    }
    p = C_[0].p;
    c = find_in_block(p, key, true, C_[0].c);
#ifdef BTREE_DEBUG_FULL
    printf("Block in FlintTable:find - code position 2");
    report_block_full(0, C_[0].n, p);
#endif /* BTREE_DEBUG_FULL */
    C_[0].c = c;
    if (c < DIR_START) RETURN(false);
    RETURN(Item_(p, c).key() == key);
}

/** compact(p) compact the block at p by shuffling all the items up to the end.

   MAX_FREE(p) is then maximized, and is equal to TOTAL_FREE(p).
*/

void
FlintTable::compact(byte * p)
{
    DEBUGCALL(DB, void, "FlintTable::compact", (void*)p);
    Assert(writable);
    int e = block_size;
    byte * b = buffer;
    int dir_end = DIR_END(p);
    for (int c = DIR_START; c < dir_end; c += D2) {
	Item_ item(p, c);
	int l = item.size();
	e -= l;
	memmove(b + e, item.get_address(), l);
	setD(p, c, e);  /* reform in b */
    }
    memmove(p + e, b + e, block_size - e);  /* copy back */
    e -= dir_end;
    SET_TOTAL_FREE(p, e);
    SET_MAX_FREE(p, e);
}

/** Btree needs to gain a new level to insert more items: so split root block
 *  and construct a new one.
 */
void
FlintTable::split_root(uint4 split_n)
{
    DEBUGCALL(DB, void, "FlintTable::split_root", split_n);
    /* gain a level */
    ++level;

    /* check level overflow - this isn't something that should ever happen
     * but deserves more than an Assert()... */
    if (level == BTREE_CURSOR_LEVELS) {
	throw Xapian::DatabaseCorruptError("Btree has grown impossibly large ("STRINGIZE(BTREE_CURSOR_LEVELS)" levels)");
    }

    byte * q = zeroed_new(block_size);
    C[level].p = q;
    C[level].c = DIR_START;
    C[level].n = base.next_free_block();
    C[level].rewrite = true;
    SET_REVISION(q, latest_revision_number + 1);
    SET_LEVEL(q, level);
    SET_DIR_END(q, DIR_START);
    compact(q);   /* to reset TOTAL_FREE, MAX_FREE */

    /* form a null key in b with a pointer to the old root */
    byte b[10]; /* 7 is exact */
    Item_wr_ item(b);
    item.form_null_key(split_n);
    add_item(item, level);
}

/** enter_key(j, prevkey, newkey) is called after a block split.

   It enters in the block at level C[j] a separating key for the block
   at level C[j - 1]. The key itself is newkey. prevkey is the
   preceding key, and at level 1 newkey can be trimmed down to the
   first point of difference to prevkey for entry in C[j].

   This code looks longer than it really is. If j exceeds the number
   of B-tree levels the root block has split and we have to construct
   a new one, but this is a rare event.

   The key is constructed in b, with block number C[j - 1].n as tag,
   and this is added in with add_item. add_item may itself cause a
   block split, with a further call to enter_key. Hence the recursion.
*/
void
FlintTable::enter_key(int j, Key_ prevkey, Key_ newkey)
{
    Assert(writable);
    Assert(prevkey < newkey);
    Assert(j >= 1);

    uint4 blocknumber = C[j - 1].n;

    // FIXME update to use Key_
    // Keys are truncated here: but don't truncate the count at the end away.
    const int newkey_len = newkey.length();
    int i;

    if (j == 1) {
	// Truncate the key to the minimal key which differs from prevkey,
	// the preceding key in the block.
	i = 0;
	const int min_len = min(newkey_len, prevkey.length());
	while (i < min_len && prevkey[i] == newkey[i]) {
	    i++;
	}

	// Want one byte of difference.
	if (i < newkey_len) i++;
    } else {
	/* Can't truncate between branch levels, since the separated keys
	 * are in at the leaf level, and truncating again will change the
	 * branch point.
	 */
	i = newkey_len;
    }

    byte b[UCHAR_MAX + 6];
    Item_wr_ item(b);
    Assert(i <= 256 - I2 - C2);
    Assert(i <= (int)sizeof(b) - I2 - C2 - 4);
    item.set_key_and_block(newkey, i, blocknumber);

    // When j > 1 we can make the first key of block p null.  This is probably
    // worthwhile as it trades a small amount of CPU and RAM use for a small
    // saving in disk use.  Other redundant keys will still creep in though.
    if (j > 1) {
	byte * p = C[j - 1].p;
	uint4 n = getint4(newkey.get_address(), newkey_len + K1 + C2);
	int new_total_free = TOTAL_FREE(p) + newkey_len + C2;
	// FIXME: incredibly icky going from key to item like this...
	Item_wr_(const_cast<byte*>(newkey.get_address()) - I2).form_null_key(n);
	SET_TOTAL_FREE(p, new_total_free);
    }

    C[j].c = find_in_block(C[j].p, item.key(), false, 0) + D2;
    C[j].rewrite = true; /* a subtle point: this *is* required. */
    add_item(item, j);
}

/** mid_point(p) finds the directory entry in c that determines the
   approximate mid point of the data in the block at p.
 */

int
FlintTable::mid_point(byte * p)
{
    int n = 0;
    int dir_end = DIR_END(p);
    int size = block_size - TOTAL_FREE(p) - dir_end;
    for (int c = DIR_START; c < dir_end; c += D2) {
	int l = Item_(p, c).size();
	n += 2 * l;
	if (n >= size) {
	    if (l < n - size) return c;
	    return c + D2;
	}
    }

    /* falling out of mid_point */
    Assert(false);
    return 0; /* Stop compiler complaining about end of method. */
}

/** add_item_to_block(p, kt_, c) adds item kt_ to the block at p.

   c is the offset in the directory that needs to be expanded to
   accommodate the new entry for the item. We know before this is
   called that there is enough room, so it's just a matter of byte
   shuffling.
*/

void
FlintTable::add_item_to_block(byte * p, Item_wr_ kt_, int c)
{
    Assert(writable);
    int dir_end = DIR_END(p);
    int kt_len = kt_.size();
    int needed = kt_len + D2;
    int new_total = TOTAL_FREE(p) - needed;
    int new_max = MAX_FREE(p) - needed;

    Assert(new_total >= 0);

    if (new_max < 0) {
	compact(p);
	new_max = MAX_FREE(p) - needed;
	Assert(new_max >= 0);
    }
    Assert(dir_end >= c);

    memmove(p + c + D2, p + c, dir_end - c);
    dir_end += D2;
    SET_DIR_END(p, dir_end);

    int o = dir_end + new_max;
    setD(p, c, o);
    memmove(p + o, kt_.get_address(), kt_len);

    SET_MAX_FREE(p, new_max);

    SET_TOTAL_FREE(p, new_total);
}

/** FlintTable::add_item(kt_, j) adds item kt_ to the block at cursor level C[j].
 *
 *  If there is not enough room the block splits and the item is then
 *  added to the appropriate half.
 */
void
FlintTable::add_item(Item_wr_ kt_, int j)
{
    Assert(writable);
    byte * p = C[j].p;
    int c = C[j].c;
    uint4 n;

    int needed = kt_.size() + D2;
    if (TOTAL_FREE(p) < needed) {
	int m;
	// Prepare to split p. After splitting, the block is in two halves, the
	// lower half is split_p, the upper half p again. add_to_upper_half
	// becomes true when the item gets added to p, false when it gets added
	// to split_p.

	if (seq_count < 0) {
	    // If we're not in sequential mode, we split at the mid point
	    // of the node.
	    m = mid_point(p);
	} else {
	    // During sequential addition, split at the insert point
	    m = c;
	}

	uint4 split_n = C[j].n;
	C[j].n = base.next_free_block();

	memcpy(split_p, p, block_size);  // replicate the whole block in split_p
	SET_DIR_END(split_p, m);
	compact(split_p);      /* to reset TOTAL_FREE, MAX_FREE */

	{
	    int residue = DIR_END(p) - m;
	    int new_dir_end = DIR_START + residue;
	    memmove(p + DIR_START, p + m, residue);
	    SET_DIR_END(p, new_dir_end);
	}

	compact(p);      /* to reset TOTAL_FREE, MAX_FREE */

	bool add_to_upper_half;
	if (seq_count < 0) {
	    add_to_upper_half = (c >= m);
	} else {
	    // And add item to lower half if split_p has room, otherwise upper
	    // half
	    add_to_upper_half = (TOTAL_FREE(split_p) < needed);
	}

	if (add_to_upper_half) {
	    c -= (m - DIR_START);
	    Assert(seq_count < 0 || c <= DIR_START + D2);
	    Assert(c >= DIR_START);
	    Assert(c <= DIR_END(p));
	    add_item_to_block(p, kt_, c);
	    n = C[j].n;
	} else {
	    Assert(c >= DIR_START);
	    Assert(c <= DIR_END(split_p));
	    add_item_to_block(split_p, kt_, c);
	    n = split_n;
	}
	write_block(split_n, split_p);

	// Check if we're splitting the root block.
	if (j == level) split_root(split_n);

	/* Enter a separating key at level j + 1 between */
	/* the last key of block split_p, and the first key of block p */
	enter_key(j + 1,
		  Item_(split_p, DIR_END(split_p) - D2).key(),
		  Item_(p, DIR_START).key());
    } else {
	add_item_to_block(p, kt_, c);
	n = C[j].n;
    }
    if (j == 0) {
	changed_n = n;
	changed_c = c;
    }
}

/** FlintTable::delete_item(j, repeatedly) is (almost) the converse of add_item.
 *
 * If repeatedly is true, the process repeats at the next level when a
 * block has been completely emptied, freeing the block and taking out
 * the pointer to it.  Emptied root blocks are also removed, which
 * reduces the number of levels in the B-tree.
 */
void
FlintTable::delete_item(int j, bool repeatedly)
{
    Assert(writable);
    byte * p = C[j].p;
    int c = C[j].c;
    int kt_len = Item_(p, c).size(); /* size of the item to be deleted */
    int dir_end = DIR_END(p) - D2;   /* directory length will go down by 2 bytes */

    memmove(p + c, p + c + D2, dir_end - c);
    SET_DIR_END(p, dir_end);
    SET_MAX_FREE(p, MAX_FREE(p) + D2);
    SET_TOTAL_FREE(p, TOTAL_FREE(p) + kt_len + D2);

    if (!repeatedly) return;
    if (j < level) {
	if (dir_end == DIR_START) {
	    base.free_block(C[j].n);
	    C[j].rewrite = false;
	    C[j].n = BLK_UNUSED;
	    C[j + 1].rewrite = true;  /* *is* necessary */
	    delete_item(j + 1, true);
	}
    } else {
	Assert(j == level);
	while (dir_end == DIR_START + D2 && level > 0) {
	    /* single item in the root block, so lose a level */
	    uint4 new_root = Item_(p, DIR_START).block_given_by();
	    delete [] p;
	    C[level].p = 0;
	    base.free_block(C[level].n);
	    C[level].rewrite = false;
	    C[level].n = BLK_UNUSED;
	    level--;

	    block_to_cursor(C, level, new_root);

	    p = C[level].p;
	    dir_end = DIR_END(p); /* prepare for the loop */
	}
    }
}

/* debugging aid:
static addcount = 0;
*/

/** add_kt(found) adds the item (key-tag pair) at B->kt into the
   B-tree, using cursor C.

   found == find() is handed over as a parameter from Btree::add.
   Btree::alter() prepares for the alteration to the B-tree. Then
   there are a number of cases to consider:

     If an item with the same key is in the B-tree (found is true),
     the new kt replaces it.

     If then kt is smaller, or the same size as, the item it replaces,
     kt is put in the same place as the item it replaces, and the
     TOTAL_FREE measure is reduced.

     If kt is larger than the item it replaces it is put in the
     MAX_FREE space if there is room, and the directory entry and
     space counts are adjusted accordingly.

     - But if there is not room we do it the long way: the old item is
     deleted with delete_item and kt is added in with add_item.

     If the key of kt is not in the B-tree (found is false), the new
     kt is added in with add_item.
*/

int
FlintTable::add_kt(bool found)
{
    Assert(writable);
    int components = 0;

    /*
    {
	printf("%d) %s ", addcount++, (found ? "replacing" : "adding"));
	print_bytes(kt[I2] - K1 - C2, kt + I2 + K1); putchar('\n');
    }
    */
    alter();

    if (found) { /* replacement */
	seq_count = SEQ_START_POINT;
	sequential = false;

	byte * p = C[0].p;
	int c = C[0].c;
	Item_ item(p, c);
	int kt_size = kt.size();
	int needed = kt_size - item.size();

	components = Item_(p, c).components_of();

	if (needed <= 0) {
	    /* simple replacement */
	    memmove(const_cast<byte *>(item.get_address()),
		    kt.get_address(), kt_size);
	    SET_TOTAL_FREE(p, TOTAL_FREE(p) - needed);
	} else {
	    /* new item into the block's freespace */
	    int new_max = MAX_FREE(p) - kt_size;
	    if (new_max >= 0) {
		int o = DIR_END(p) + new_max;
		memmove(p + o, kt.get_address(), kt_size);
		setD(p, c, o);
		SET_MAX_FREE(p, new_max);
		SET_TOTAL_FREE(p, TOTAL_FREE(p) - needed);
	    } else {
		/* do it the long way */
		delete_item(0, false);
		add_item(kt, 0);
	    }
	}
    } else {
	/* addition */
	if (changed_n == C[0].n && changed_c == C[0].c) {
	    if (seq_count < 0) seq_count++;
	} else {
	    seq_count = SEQ_START_POINT;
	    sequential = false;
	}
	C[0].c += D2;
	add_item(kt, 0);
    }
    return components;
}

/* delete_kt() corresponds to add_kt(found), but there are only
   two cases: if the key is not found nothing is done, and if it is
   found the corresponding item is deleted with delete_item.
*/

int
FlintTable::delete_kt()
{
    Assert(writable);

    bool found = find(C);

    int components = 0;
    seq_count = SEQ_START_POINT;
    sequential = false;

    /*
    {
	printf("%d) %s ", addcount++, (found ? "deleting " : "ignoring "));
	print_bytes(B->kt[I2] - K1 - C2, B->kt + I2 + K1); putchar('\n');
    }
    */
    if (found) {
	components = Item_(C[0].p, C[0].c).components_of();
	alter();
	delete_item(0, true);
    }
    return components;
}

/* FlintTable::form_key(key) treats address kt as an item holder and fills in
the key part:

	   (I) K key c (C tag)

The bracketed parts are left blank. The key is filled in with key_len bytes and
K set accordingly. c is set to 1.
*/

void FlintTable::form_key(const string & key) const
{
    kt.form_key(key);
}

/* FlintTable::add(key, tag) adds the key/tag item to the
   B-tree, replacing any existing item with the same key.

   For a long tag, we end up having to add m components, of the form

       key 1 m tag1
       key 2 m tag2
       ...
       key m m tagm

   and tag1+tag2+...+tagm are equal to tag. These in their turn may be replacing
   n components of the form

       key 1 n TAG1
       key 2 n TAG2
       ...
       key n n TAGn

   and n may be greater than, equal to, or less than m. These cases are dealt
   with in the code below. If m < n for example, we end up with a series of
   deletions.
*/

bool
FlintTable::add(const string &key, string tag, bool already_compressed)
{
    DEBUGCALL(DB, bool, "FlintTable::add", key << ", " << tag);
    Assert(writable);

    if (handle == -1) create_and_open(block_size);

    form_key(key);

    bool compressed = false;
    if (already_compressed) {
	compressed = true;
    } else if (compress_strategy != DONT_COMPRESS && tag.size() > COMPRESS_MIN) {
	CompileTimeAssert(DONT_COMPRESS != Z_DEFAULT_STRATEGY);
	CompileTimeAssert(DONT_COMPRESS != Z_FILTERED);
	CompileTimeAssert(DONT_COMPRESS != Z_HUFFMAN_ONLY);
#ifdef Z_RLE
	CompileTimeAssert(DONT_COMPRESS != Z_RLE);
#endif

	z_stream stream;

	stream.zalloc = reinterpret_cast<alloc_func>(0);
	stream.zfree = reinterpret_cast<free_func>(0);
	stream.opaque = (voidpf)0;

	// -15 means raw deflate with 32K LZ77 window (largest)
	// memLevel 9 is the highest (8 is default)
	int err;
	err = deflateInit2(&stream, Z_DEFAULT_COMPRESSION, Z_DEFLATED, -15, 9,
			   compress_strategy);
	if (err != Z_OK) {
	    if (err == Z_MEM_ERROR) throw std::bad_alloc();
	    string msg = "deflateInit2 failed";
	    if (stream.msg) {
		msg += " (";
		msg += stream.msg;
		msg += ')';
	    }
	    throw Xapian::DatabaseError(msg);
	}

	stream.next_in = (Bytef *)const_cast<char *>(tag.data());
	stream.avail_in = (uInt)tag.size();

	// If compressed size is >= tag.size(), we don't want to compress.
	unsigned long blk_len = tag.size() - 1;
	unsigned char * blk = new unsigned char[blk_len];
	stream.next_out = blk;
	stream.avail_out = (uInt)blk_len;

	err = deflate(&stream, Z_FINISH);
	if (err == Z_STREAM_END) {
	    // If deflate succeeded, then the output was at least one byte
	    // smaller than the input.
	    tag.assign(reinterpret_cast<const char *>(blk), stream.total_out);
	    compressed = true;
	    err = deflateEnd(&stream);
	    if (err != Z_OK) {
		string msg = "deflateEnd failed";
		if (stream.msg) {
		    msg += " (";
		    msg += stream.msg;
		    msg += ')';
		}
		throw Xapian::DatabaseError(msg);
	    }
	} else {
	    // Deflate failed - presumably the data wasn't compressible.
	    (void)deflateEnd(&stream);
	}

	delete [] blk;
    }

    // sort of matching kt.append_chunk(), but setting the chunk
    const size_t cd = kt.key().length() + K1 + I2 + C2 + C2;  // offset to the tag data
    const size_t L = max_item_size - cd; // largest amount of tag data for any chunk
    size_t first_L = L;                  // - amount for tag1
    bool found = find(C);
    if (!found) {
	byte * p = C[0].p;
	size_t n = TOTAL_FREE(p) % (max_item_size + D2);
	if (n > D2 + cd) {
	    n -= (D2 + cd);
	    // if n >= last then fully filling this block won't produce
	    // an extra item, so we might as well do this even if
	    // full_compaction isn't active.
	    //
	    // In the full_compaction case, it turns out we shouldn't always
	    // try to fill every last byte.  Doing so can actually increase the
	    // total space required (I believe this effect is due to longer
	    // dividing keys being required in the index blocks).  Empirically,
	    // n >= key.size() + K appears a good criterion for K ~= 34.  This
	    // seems to save about 0.2% in total database size over always
	    // splitting the tag.  It'll also give be slightly faster retrieval
	    // as we can avoid reading an extra block occasionally.
	    size_t last = tag.length() % L;
	    if (n >= last || (full_compaction && n >= key.size() + 34))
		first_L = n;
	}
    }

    // a null tag must be added in of course
    int m = tag.empty() ? 1 : (tag.length() - first_L + L - 1) / L + 1;
				      // there are m items to add
    /* FIXME: sort out this error higher up and turn this into
     * an assert.
     */
    if (m >= BYTE_PAIR_RANGE) RETURN(false);

    int n = 0; // initialise to shut off warning
				      // - and there will be n to delete
    int o = 0;                        // Offset into the tag
    size_t residue = tag.length();    // Bytes of the tag remaining to add in
    int replacement = false;          // Has there been a replacement ?
    int i;
    kt.set_components_of(m);
    for (i = 1; i <= m; i++) {
	size_t l = (i == m ? residue : (i == 1 ? first_L : L));
	Assert(cd + l <= block_size);
	Assert(string::size_type(o + l) <= tag.length());
	kt.set_tag(cd, tag.data() + o, l, compressed);
	kt.set_component_of(i);

	o += l;
	residue -= l;

	if (i > 1) found = find(C);
	n = add_kt(found);
	if (n > 0) replacement = true;
    }
    /* o == tag.length() here, and n may be zero */
    for (i = m + 1; i <= n; i++) {
	kt.set_component_of(i);
	delete_kt();
    }
    if (!replacement) ++item_count;
    Btree_modified = true;
    RETURN(true);
}

/* FlintTable::del(key) returns false if the key is not in the B-tree,
   otherwise deletes it and returns true.

   Again, this is parallel to FlintTable::add, but simpler in form.
*/

bool
FlintTable::del(const string &key)
{
    DEBUGCALL(DB, bool, "FlintTable::del", key);
    Assert(writable);

    if (handle == -1) RETURN(false);

    // We can't delete a key which we is too long for us to store.
    if (key.size() > FLINT_BTREE_MAX_KEY_LEN) RETURN(false);

    if (key.empty()) RETURN(false);
    form_key(key);

    int n = delete_kt();  /* there are n items to delete */
    if (n <= 0) RETURN(false);

    for (int i = 2; i <= n; i++) {
	kt.set_component_of(i);
	delete_kt();
    }

    item_count--;
    Btree_modified = true;
    RETURN(true);
}

bool
FlintTable::get_exact_entry(const string &key, string & tag) const
{
    DEBUGCALL(DB, bool, "FlintTable::get_exact_entry", key << ", " << tag);
    Assert(!key.empty());

    // An oversized key can't exist, so attempting to search for it should fail.
    if (key.size() > FLINT_BTREE_MAX_KEY_LEN) RETURN(false);

    RETURN(find_tag(key, &tag));
}

bool
FlintTable::key_exists(const string &key) const
{
    DEBUGCALL(DB, bool, "FlintTable::key_exists", key);
    Assert(!key.empty());

    // An oversized key can't exist, so attempting to search for it should fail.
    if (key.size() > FLINT_BTREE_MAX_KEY_LEN) RETURN(false);

    form_key(key);
    RETURN(find(C));
}

bool
FlintTable::find_tag(const string &key, string * tag) const
{
    DEBUGCALL(DB, bool, "FlintTable::find_tag", key << ", &tag");
    if (handle == -1) RETURN(false);

    // An oversized key can't exist, so attempting to search for it should fail.
    if (key.size() > FLINT_BTREE_MAX_KEY_LEN) RETURN(false);

    form_key(key);
    if (!find(C)) RETURN(false);

    (void)read_tag(C, tag, false);
    RETURN(true);
}

bool
FlintTable::read_tag(Cursor_ * C_, string *tag, bool keep_compressed) const
{
    Item_ item(C_[0].p, C_[0].c);

    /* n components to join */
    int n = item.components_of();

    tag->resize(0);
    // max_item_size also includes K1 + I2 + C2 + C2 bytes overhead and the key
    // (which is at least 1 byte long).
    if (n > 1) tag->reserve((max_item_size - (1 + K1 + I2 + C2 + C2)) * n);

    item.append_chunk(tag);
    bool compressed = item.get_compressed();

    for (int i = 2; i <= n; i++) {
	if (!next(C_, 0)) {
	    throw Xapian::DatabaseCorruptError("Unexpected end of table when reading continuation of tag");
	}
	(void)Item_(C_[0].p, C_[0].c).append_chunk(tag);
    }
    // At this point the cursor is on the last item - calling next will move
    // it to the next key (FlintCursor::get_tag() relies on this).
    if (!compressed || keep_compressed) return compressed;

    // FIXME: Perhaps we should we decompress each chunk as we read it so we
    // don't need both the full compressed and uncompressed tags in memory
    // at once.

    string utag;
    // May not be enough for a compressed tag, but it's a reasonable guess.
    utag.reserve(tag->size() + tag->size() / 2);

    Bytef buf[8192];

    z_stream stream;
    stream.next_out = buf;
    stream.avail_out = (uInt)sizeof(buf);

    stream.zalloc = reinterpret_cast<alloc_func>(0);
    stream.zfree = reinterpret_cast<free_func>(0);

    stream.next_in = Z_NULL;
    stream.avail_in = 0;

    int err = inflateInit2(&stream, -15);
    if (err != Z_OK) {
	if (err == Z_MEM_ERROR) throw std::bad_alloc();
	string msg = "inflateInit2 failed";
	if (stream.msg) {
	    msg += " (";
	    msg += stream.msg;
	    msg += ')';
	}
	throw Xapian::DatabaseError(msg);
    }

    stream.next_in = (Bytef*)const_cast<char *>(tag->data());
    stream.avail_in = (uInt)tag->size();

    while (err != Z_STREAM_END) {
	stream.next_out = buf;
	stream.avail_out = (uInt)sizeof(buf);
	err = inflate(&stream, Z_SYNC_FLUSH);
	if (err == Z_BUF_ERROR && stream.avail_in == 0) {
	    DEBUGLINE(DB, "Z_BUF_ERROR - faking checksum of " << stream.adler);
	    Bytef header2[4];
	    setint4(header2, 0, stream.adler);
	    stream.next_in = header2;
	    stream.avail_in = 4;
	    err = inflate(&stream, Z_SYNC_FLUSH);
	    if (err == Z_STREAM_END) break;
	}

	if (err != Z_OK && err != Z_STREAM_END) {
	    if (err == Z_MEM_ERROR) throw std::bad_alloc();
	    string msg = "inflate failed";
	    if (stream.msg) {
		msg += " (";
		msg += stream.msg;
		msg += ')';
	    }
	    throw Xapian::DatabaseError(msg);
	}

	utag.append(reinterpret_cast<const char *>(buf),
		    stream.next_out - buf);
    }
    if (utag.size() != stream.total_out) {
	string msg = "compressed tag didn't expand to the expected size: ";
	msg += om_tostring(utag.size());
	msg += " != ";
	// OpenBSD's zlib.h uses off_t instead of uLong for total_out.
	msg += om_tostring((size_t)stream.total_out);
	throw Xapian::DatabaseCorruptError(msg);
    }

    err = inflateEnd(&stream);
    if (err != Z_OK) abort();

    swap(*tag, utag);

    return false;
}

void
FlintTable::set_full_compaction(bool parity)
{
    Assert(writable);

    if (parity) seq_count = 0;
    full_compaction = parity;
}

FlintCursor * FlintTable::cursor_get() const {
    if (handle == -1) return NULL;
    // FIXME Ick - casting away const is nasty
    return new FlintCursor(const_cast<FlintTable *>(this));
}

/************ B-tree opening and closing ************/

bool
FlintTable::basic_open(bool revision_supplied, flint_revision_number_t revision_)
{
    int ch = 'X'; /* will be 'A' or 'B' */

    {
	const size_t BTREE_BASES = 2;
	string err_msg;
	static const char basenames[BTREE_BASES] = { 'A', 'B' };

	FlintTable_base bases[BTREE_BASES];
	bool base_ok[BTREE_BASES];

	both_bases = true;
	bool valid_base = false;
	{
	    for (size_t i = 0; i < BTREE_BASES; ++i) {
		bool ok = bases[i].read(name, basenames[i], err_msg);
		base_ok[i] = ok;
		if (ok) {
		    valid_base = true;
		} else {
		    both_bases = false;
		}
	    }
	}

	if (!valid_base) {
	    if (handle != -1) {
		::close(handle);
		handle = -1;
	    }
	    string message = "Error opening table `";
	    message += name;
	    message += "':\n";
	    message += err_msg;
	    throw Xapian::DatabaseOpeningError(message);
	}

	if (revision_supplied) {
	    bool found_revision = false;
	    for (size_t i = 0; i < BTREE_BASES; ++i) {
		if (base_ok[i] && bases[i].get_revision() == revision_) {
		    ch = basenames[i];
		    found_revision = true;
		    break;
		}
	    }
	    if (!found_revision) {
		/* Couldn't open the revision that was asked for.
		 * This shouldn't throw an exception, but should just return
		 * false to upper levels.
		 */
		return false;
	    }
	} else {
	    flint_revision_number_t highest_revision = 0;
	    for (size_t i = 0; i < BTREE_BASES; ++i) {
		if (base_ok[i] && bases[i].get_revision() >= highest_revision) {
		    ch = basenames[i];
		    highest_revision = bases[i].get_revision();
		}
	    }
	}

	FlintTable_base *basep = 0;
	FlintTable_base *other_base = 0;

	for (size_t i = 0; i < BTREE_BASES; ++i) {
	    DEBUGLINE(UNKNOWN, "Checking (ch == " << ch << ") against "
		      "basenames[" << i << "] == " << basenames[i]);
	    DEBUGLINE(UNKNOWN, "bases[" << i << "].get_revision() == " <<
		      bases[i].get_revision());
	    DEBUGLINE(UNKNOWN, "base_ok[" << i << "] == " << base_ok[i]);
	    if (ch == basenames[i]) {
		basep = &bases[i];

		// FIXME: assuming only two bases for other_base
		size_t otherbase_num = 1-i;
		if (base_ok[otherbase_num]) {
		    other_base = &bases[otherbase_num];
		}
		break;
	    }
	}
	Assert(basep);

	/* basep now points to the most recent base block */

	/* Avoid copying the bitmap etc. - swap contents with the base
	 * object in the vector, since it'll be destroyed anyway soon.
	 */
	base.swap(*basep);

	revision_number =  base.get_revision();
	block_size =       base.get_block_size();
	root =             base.get_root();
	level =            base.get_level();
	//bit_map_size =     basep->get_bit_map_size();
	item_count =       base.get_item_count();
	faked_root_block = base.get_have_fakeroot();
	sequential =       base.get_sequential();

	if (other_base != 0) {
	    latest_revision_number = other_base->get_revision();
	    if (revision_number > latest_revision_number)
		latest_revision_number = revision_number;
	} else {
	    latest_revision_number = revision_number;
	}
    }

    /* kt holds constructed items as well as keys */
    kt = Item_wr_(zeroed_new(block_size));

    set_max_item_size(BLOCK_CAPACITY);

    base_letter = ch;

    /* ready to open the main file */

    return true;
}

void
FlintTable::read_root()
{
    if (faked_root_block) {
	/* root block for an unmodified database. */
	byte * p = C[0].p;
	Assert(p);

	/* clear block - shouldn't be neccessary, but is a bit nicer,
	 * and means that the same operations should always produce
	 * the same database. */
	memset(p, 0, block_size);

	int o = block_size - I2 - K1 - C2 - C2;
	Item_wr_(p + o).fake_root_item();

	setD(p, DIR_START, o);         // its directory entry
	SET_DIR_END(p, DIR_START + D2);// the directory size

	o -= (DIR_START + D2);
	SET_MAX_FREE(p, o);
	SET_TOTAL_FREE(p, o);
	SET_LEVEL(p, 0);

	if (!writable) {
	    /* reading - revision number doesn't matter as long as
	     * it's not greater than the current one. */
	    SET_REVISION(p, 0);
	    C[0].n = 0;
	} else {
	    /* writing - */
	    SET_REVISION(p, latest_revision_number + 1);
	    C[0].n = base.next_free_block();
	}
    } else {
	/* using a root block stored on disk */
	block_to_cursor(C, level, root);

	if (REVISION(C[level].p) > revision_number) set_overwritten();
	/* although this is unlikely */
    }
}

bool
FlintTable::do_open_to_write(bool revision_supplied,
			     flint_revision_number_t revision_,
			     bool create_db)
{
    int flags = O_RDWR | O_BINARY;
    if (create_db) flags |= O_CREAT | O_TRUNC;
    handle = ::open((name + "DB").c_str(), flags, 0666);
    if (handle < 0) {
	// lazy doesn't make a lot of sense with create_db anyway, but ENOENT
	// with O_CREAT means a parent directory doesn't exist.
	if (lazy && !create_db && errno == ENOENT) {
	    revision_number = revision_;
	    return true;
	}
	string message(create_db ? "Couldn't create " : "Couldn't open ");
	message += name;
	message += "DB read/write: ";
	message += strerror(errno);
	throw Xapian::DatabaseOpeningError(message);
    }

    if (!basic_open(revision_supplied, revision_)) {
	::close(handle);
	handle = -1;
	if (!revision_supplied) {
	    throw Xapian::DatabaseOpeningError("Failed to open for writing");
	}
	/* When the revision is supplied, it's not an exceptional
	 * case when open failed, so we just return false here.
	 */
	return false;
    }

    writable = true;

    for (int j = 0; j <= level; j++) {
	C[j].n = BLK_UNUSED;
	C[j].p = new byte[block_size];
	if (C[j].p == 0) {
	    throw std::bad_alloc();
	}
    }
    split_p = new byte[block_size];
    if (split_p == 0) {
	throw std::bad_alloc();
    }
    read_root();

    buffer = zeroed_new(block_size);

    // swap for writing
    other_base_letter = base_letter == 'A' ? 'B' : 'A';

    changed_n = 0;
    changed_c = DIR_START;
    seq_count = SEQ_START_POINT;

    return true;
}

FlintTable::FlintTable(string tablename_, string path_, bool readonly_,
		       int compress_strategy_, bool lazy_)
	: tablename(tablename_),
	  revision_number(0),
	  item_count(0),
	  block_size(0),
	  latest_revision_number(0),
	  both_bases(false),
	  base_letter('A'),
	  faked_root_block(true),
	  sequential(true),
	  handle(-1),
	  level(0),
	  root(0),
	  kt(0),
	  buffer(0),
	  base(),
	  other_base_letter(0),
	  name(path_),
	  seq_count(0),
	  changed_n(0),
	  changed_c(0),
	  max_item_size(0),
	  Btree_modified(false),
	  full_compaction(false),
	  writable(!readonly_),
	  split_p(0),
	  compress_strategy(compress_strategy_),
	  lazy(lazy_)
{
    DEBUGCALL(DB, void, "FlintTable::Btree", path_ << ", " << readonly_);
}

bool
FlintTable::exists() const {
    DEBUGCALL(DB, bool, "FlintTable::exists", "");
    return (file_exists(name + "DB") &&
	    (file_exists(name + "baseA") || file_exists(name + "baseB")));
}

/** Delete file, throwing an error if we can't delete it (but not if it
 *  doesn't exist).
 */
static void
sys_unlink_if_exists(const string & filename)
{
#ifdef __WIN32__
    if (msvc_posix_unlink(filename.c_str()) == -1) {
#else
    if (unlink(filename) == -1) {
#endif
	if (errno == ENOENT) return;
	throw Xapian::DatabaseError("Can't delete file: `" + filename +
			      "': " + strerror(errno));
    }
}

void
FlintTable::erase()
{
    DEBUGCALL(DB, void, "FlintTable::erase", "");
    close();

    sys_unlink_if_exists(name + "baseA");
    sys_unlink_if_exists(name + "baseB");
    sys_unlink_if_exists(name + "DB");
}

void
FlintTable::set_block_size(unsigned int block_size_)
{
    DEBUGCALL(DB, void, "FlintTable::set_block_size", block_size_);
    // Block size must in the range 2048..BYTE_PAIR_RANGE, and a power of two.
    if (block_size_ < 2048 || block_size_ > BYTE_PAIR_RANGE ||
	(block_size_ & (block_size_ - 1)) != 0) {
	block_size_ = FLINT_DEFAULT_BLOCK_SIZE;
    }
    block_size = block_size_;
}

void
FlintTable::create_and_open(unsigned int block_size_)
{
    DEBUGCALL(DB, void, "FlintTable::create_and_open", block_size_);
    Assert(writable);
    close();

    if (block_size_ == 0) abort();
    set_block_size(block_size_);

    // FIXME: it would be good to arrange that this works such that there's
    // always a valid table in place if you run create_and_open() on an
    // existing table.

    /* write initial values to files */

    /* create the base file */
    FlintTable_base base_;
    base_.set_revision(revision_number);
    base_.set_block_size(block_size_);
    base_.set_have_fakeroot(true);
    base_.set_sequential(true);
    base_.write_to_file(name + "baseA", 'A', "", -1, NULL);

    /* remove the alternative base file, if any */
    sys_unlink_if_exists(name + "baseB");

    // Any errors are thrown if revision_supplied is false.
    (void)do_open_to_write(false, 0, true);
}

FlintTable::~FlintTable() {
    DEBUGCALL(DB, void, "FlintTable::~FlintTable", "");
    FlintTable::close();
}

void FlintTable::close() {
    DEBUGCALL(DB, void, "FlintTable::close", "");

    if (handle != -1) {
	// If an error occurs here, we just ignore it, since we're just
	// trying to free everything.
	(void)::close(handle);
	handle = -1;
    }

    for (int j = level; j >= 0; j--) {
	delete [] C[j].p;
	C[j].p = 0;
    }
    delete [] split_p;
    split_p = 0;

    delete [] kt.get_address();
    kt = 0;
    delete [] buffer;
    buffer = 0;
}

void
FlintTable::flush_db()
{
    DEBUGCALL(DB, void, "FlintTable::flush_db", "");
    Assert(writable);
<<<<<<< HEAD
    if (handle == -1) return;
=======

    if (revision <= revision_number) {
	throw Xapian::DatabaseError("New revision too low");
    }

    if (handle == -1) {
	latest_revision_number = revision_number = revision;
	return;
    }
>>>>>>> 3951e04a

    for (int j = level; j >= 0; j--) {
	if (C[j].rewrite) {
	    write_block(C[j].n, C[j].p);
	}
    }

    if (Btree_modified) {
	faked_root_block = false;
    }
}

void
FlintTable::commit(flint_revision_number_t revision, int changes_fd,
		   const string * changes_tail)
{
    DEBUGCALL(DB, void, "FlintTable::commit",
	      revision << ", " << changes_fd << ", " << changes_tail);
    Assert(writable);

    if (revision <= revision_number) {
	throw Xapian::DatabaseError("New revision too low");
    }

    if (handle == -1) {
	latest_revision_number = revision_number = revision;
	return;
    }

    if (faked_root_block) {
	/* We will use a dummy bitmap. */
	base.clear_bit_map();
    }

    base.set_revision(revision);
    base.set_root(C[level].n);
    base.set_level(level);
    base.set_item_count(item_count);
    base.set_have_fakeroot(faked_root_block);
    base.set_sequential(sequential);

    {
	int tmp = base_letter;
	base_letter = other_base_letter;
	other_base_letter = tmp;
    }
    both_bases = true;
    latest_revision_number = revision_number = revision;
    root = C[level].n;

    Btree_modified = false;

    for (int i = 0; i < BTREE_CURSOR_LEVELS; ++i) {
	C[i].n = BLK_UNUSED;
	C[i].c = -1;
	C[i].rewrite = false;
    }

<<<<<<< HEAD
    // Do this as late as possible to allow maximum time for writes to be committed.
    if (!flint_io_sync(handle)) {
	(void)::close(handle);
	handle = -1;
	throw Xapian::DatabaseError("Can't commit new revision - failed to flush DB to disk");
    }

=======
>>>>>>> 3951e04a
    // Save to "<table>.tmp" and then rename to "<table>.base<letter>" so that
    // a reader can't try to read a partially written base file.
    string tmp = name;
    tmp += "tmp";
    string basefile = name;
    basefile += "base";
    basefile += char(base_letter);
<<<<<<< HEAD
    base.write_to_file(tmp, base_letter, tablename, changes_fd, changes_tail);
=======
    base.write_to_file(tmp);
>>>>>>> 3951e04a
#if defined __WIN32__
    if (msvc_posix_rename(tmp.c_str(), basefile.c_str()) < 0) {
#else
    if (rename(tmp.c_str(), basefile.c_str()) < 0) {
#endif
	// With NFS, rename() failing may just mean that the server crashed
	// after successfully renaming, but before reporting this, and then
	// the retried operation fails.  So we need to check if the source
	// file still exists, which we do by calling unlink(), since we want
	// to remove the temporary file anyway.
	int saved_errno = errno;
	if (unlink(tmp) == 0 || errno != ENOENT) {
	    string msg("Couldn't update base file ");
	    msg += basefile;
	    msg += ": ";
	    msg += strerror(saved_errno);
	    throw Xapian::DatabaseError(msg);
	}
    }
    base.commit();

    read_root();

    changed_n = 0;
    changed_c = DIR_START;
    seq_count = SEQ_START_POINT;
}

void
FlintTable::write_changed_blocks(int changes_fd)
{
    Assert(changes_fd >= 0);
    if (handle == -1) return;
    if (faked_root_block) return;

    string buf;
    buf += F_pack_uint(2u); // Indicate the item is a list of blocks
    buf += F_pack_uint(tablename.size());
    buf += tablename;
    buf += F_pack_uint(block_size);
    flint_io_write(changes_fd, buf.data(), buf.size());

    // Compare the old and new bitmaps to find blocks which have changed, and
    // write them to the file descriptor.
    uint4 n = 0;
    byte * p = new byte[block_size];
    try {
	base.calculate_last_block();
	while (base.find_changed_block(&n)) {
	    buf = F_pack_uint(n + 1);
	    flint_io_write(changes_fd, buf.data(), buf.size());

	    // Read block n.
	    read_block(n, p);

	    // Write block n to the file.
	    flint_io_write(changes_fd, reinterpret_cast<const char *>(p),
			   block_size);
	    ++n;
	}
	delete[] p;
	p = 0;
    } catch (...) {
	delete[] p;
	throw;
    }
    buf = F_pack_uint(0u);
    flint_io_write(changes_fd, buf.data(), buf.size());
}

void
FlintTable::cancel()
{
    DEBUGCALL(DB, void, "FlintTable::cancel", "");
    Assert(writable);

    if (handle == -1) {
	latest_revision_number = revision_number; // FIXME: we can end up reusing a revision if we opened a btree at an older revision, start to modify it, then cancel...
	return;
    }

    // This causes problems: if (!Btree_modified) return;

    string err_msg;
    if (!base.read(name, base_letter, err_msg)) {
	throw Xapian::DatabaseCorruptError("Couldn't reread base " + base_letter);
    }

    revision_number =  base.get_revision();
    block_size =       base.get_block_size();
    root =             base.get_root();
    level =            base.get_level();
    //bit_map_size =     basep->get_bit_map_size();
    item_count =       base.get_item_count();
    faked_root_block = base.get_have_fakeroot();
    sequential =       base.get_sequential();

    latest_revision_number = revision_number; // FIXME: we can end up reusing a revision if we opened a btree at an older revision, start to modify it, then cancel...

    for (int j = 0; j <= level; j++) {
	C[j].n = BLK_UNUSED;
	C[j].rewrite = false;
    }
    read_root();

    changed_n = 0;
    changed_c = DIR_START;
    seq_count = SEQ_START_POINT;
}

/************ B-tree reading ************/

bool
FlintTable::do_open_to_read(bool revision_supplied, flint_revision_number_t revision_)
{
    handle = ::open((name + "DB").c_str(), O_RDONLY | O_BINARY);
    if (handle < 0) {
	if (lazy) {
	    // This table is optional when reading!
	    revision_number = revision_;
	    return true;
	}
	string message("Couldn't open ");
	message += name;
	message += "DB to read: ";
	message += strerror(errno);
	throw Xapian::DatabaseOpeningError(message);
    }

    if (!basic_open(revision_supplied, revision_)) {
	::close(handle);
	handle = -1;
	if (revision_supplied) {
	    // The requested revision was not available.
	    // This could be because the database was modified underneath us, or
	    // because a base file is missing.  Return false, and work out what
	    // the problem was at a higher level.
	    return false;
	}
	throw Xapian::DatabaseOpeningError("Failed to open table for reading");
    }

    for (int j = 0; j <= level; j++) {
	C[j].n = BLK_UNUSED;
	C[j].p = new byte[block_size];
	if (C[j].p == 0) {
	    throw std::bad_alloc();
	}
    }

    read_root();
    return true;
}

void
FlintTable::open()
{
    DEBUGCALL(DB, void, "FlintTable::open", "");
    DEBUGLINE(DB, "opening at path " << name);
    close();

    if (!writable) {
	// Any errors are thrown if revision_supplied is false
	(void)do_open_to_read(false, 0);
	return;
    }

    // Any errors are thrown if revision_supplied is false.
    (void)do_open_to_write(false, 0);
}

bool
FlintTable::open(flint_revision_number_t revision)
{
    DEBUGCALL(DB, bool, "FlintTable::open", revision);
    DEBUGLINE(DB, "opening for particular revision at path " << name);
    close();

    if (!writable) {
	if (do_open_to_read(true, revision)) {
	    AssertEq(revision_number, revision);
	    RETURN(true);
	} else {
	    close();
	    RETURN(false);
	}
    }

    if (!do_open_to_write(true, revision)) {
	// Can't open at the requested revision.
	close();
	RETURN(false);
    }

    AssertEq(revision_number, revision);
    RETURN(true);
}

bool
FlintTable::prev_for_sequential(Cursor_ * C_, int /*dummy*/) const
{
    int c = C_[0].c;
    if (c == DIR_START) {
	byte * p = C_[0].p;
	Assert(p);
	uint4 n = C_[0].n;
	while (true) {
	    if (n == 0) return false;
	    n--;
	    if (writable) {
		if (n == C[0].n) {
		    // Block is a leaf block in the built-in cursor
		    // (potentially in modified form).
		    memcpy(p, C[0].p, block_size);
		} else {
		    // Blocks in the built-in cursor may not have been written
		    // to disk yet, so we have to check that the block number
		    // isn't in the built-in cursor or we'll read an
		    // uninitialised block (for which GET_LEVEL(p) will
		    // probably return 0).
		    int j;
		    for (j = 1; j <= level; ++j) {
			if (n == C[j].n) break;
		    }
		    if (j <= level) continue;

		    // Block isn't in the built-in cursor, so the form on disk
		    // is valid, so read it to check if it's the next level 0
		    // block.
		    read_block(n, p);
		}
	    } else {
		read_block(n, p);
	    }
	    if (REVISION(p) > 1) {
		set_overwritten();
		return false;
	    }
	    if (GET_LEVEL(p) == 0) break;
	}
	c = DIR_END(p);
	C_[0].n = n;
    }
    c -= D2;
    C_[0].c = c;
    return true;
}

bool
FlintTable::next_for_sequential(Cursor_ * C_, int /*dummy*/) const
{
    byte * p = C_[0].p;
    Assert(p);
    int c = C_[0].c;
    c += D2;
    Assert((unsigned)c < block_size);
    if (c == DIR_END(p)) {
	uint4 n = C_[0].n;
	while (true) {
	    n++;
	    if (n > base.get_last_block()) return false;
	    if (writable) {
		if (n == C[0].n) {
		    // Block is a leaf block in the built-in cursor
		    // (potentially in modified form).
		    memcpy(p, C[0].p, block_size);
		} else {
		    // Blocks in the built-in cursor may not have been written
		    // to disk yet, so we have to check that the block number
		    // isn't in the built-in cursor or we'll read an
		    // uninitialised block (for which GET_LEVEL(p) will
		    // probably return 0).
		    int j;
		    for (j = 1; j <= level; ++j) {
			if (n == C[j].n) break;
		    }
		    if (j <= level) continue;

		    // Block isn't in the built-in cursor, so the form on disk
		    // is valid, so read it to check if it's the next level 0
		    // block.
		    read_block(n, p);
		}
	    } else {
		read_block(n, p);
	    }
	    if (REVISION(p) > 1) {
		set_overwritten();
		return false;
	    }
	    if (GET_LEVEL(p) == 0) break;
	}
	c = DIR_START;
	C_[0].n = n;
    }
    C_[0].c = c;
    return true;
}

bool
FlintTable::prev_default(Cursor_ * C_, int j) const
{
    byte * p = C_[j].p;
    int c = C_[j].c;
    Assert(c >= DIR_START);
    Assert((unsigned)c < block_size);
    Assert(c <= DIR_END(p));
    if (c == DIR_START) {
	if (j == level) return false;
	if (!prev_default(C_, j + 1)) return false;
	c = DIR_END(p);
    }
    c -= D2;
    C_[j].c = c;
    if (j > 0) {
	block_to_cursor(C_, j - 1, Item_(p, c).block_given_by());
    }
    return true;
}

bool
FlintTable::next_default(Cursor_ * C_, int j) const
{
    byte * p = C_[j].p;
    int c = C_[j].c;
    Assert(c >= DIR_START);
    c += D2;
    Assert((unsigned)c < block_size);
    // Sometimes c can be DIR_END(p) + 2 here it appears...
    if (c > DIR_END(p)) c = DIR_END(p);
    Assert(c <= DIR_END(p));
    if (c == DIR_END(p)) {
	if (j == level) return false;
	if (!next_default(C_, j + 1)) return false;
	c = DIR_START;
    }
    C_[j].c = c;
    if (j > 0) {
	block_to_cursor(C_, j - 1, Item_(p, c).block_given_by());
#ifdef BTREE_DEBUG_FULL
	printf("Block in FlintTable:next_default");
	report_block_full(j - 1, C_[j - 1].n, C_[j - 1].p);
#endif /* BTREE_DEBUG_FULL */
    }
    return true;
}

/** Compares this key with key2.

   The result is true if this key precedes key2. The comparison is for byte
   sequence collating order, taking lengths into account. So if the keys are
   made up of lower case ASCII letters we get alphabetical ordering.

   Now remember that items are added into the B-tree in fastest time
   when they are preordered by their keys. This is therefore the piece
   of code that needs to be followed to arrange for the preordering.

   This is complicated by the fact that keys have two parts - a value
   and then a count.  We first compare the values, and only if they
   are equal do we compare the counts.
*/

bool Key_::operator<(Key_ key2) const
{
    DEBUGCALL(DB, bool, "Key_::operator<", static_cast<const void*>(key2.p));
    int key1_len = length();
    int key2_len = key2.length();
    if (key1_len == key2_len) {
	// The keys are the same length, so we can compare the counts
	// in the same operation since they're stored as 2 byte
	// bigendian numbers.
	RETURN(memcmp(p + K1, key2.p + K1, key1_len + C2) < 0);
    }

    int k_smaller = (key2_len < key1_len ? key2_len : key1_len);

    // Compare the common part of the keys
    int diff = memcmp(p + K1, key2.p + K1, k_smaller);
    if (diff != 0) RETURN(diff < 0);

    // We dealt with the "same length" case above so we never need to check
    // the count here.
    RETURN(key1_len < key2_len);
}

bool Key_::operator==(Key_ key2) const
{
    DEBUGCALL(DB, bool, "Key_::operator==", static_cast<const void*>(key2.p));
    int key1_len = length();
    if (key1_len != key2.length()) return false;
    // The keys are the same length, so we can compare the counts
    // in the same operation since they're stored as 2 byte
    // bigendian numbers.
    RETURN(memcmp(p + K1, key2.p + K1, key1_len + C2) == 0);
}<|MERGE_RESOLUTION|>--- conflicted
+++ resolved
@@ -2,8 +2,7 @@
  *
  * Copyright 1999,2000,2001 BrightStation PLC
  * Copyright 2002 Ananova Ltd
- * Copyright 2002,2003,2004,2005,2006,2007,2008 Olly Betts
- * Copyright 2008 Lemur Consulting Ltd
+ * Copyright 2002,2003,2004,2005,2006,2007 Olly Betts
  *
  * This program is free software; you can redistribute it and/or
  * modify it under the terms of the GNU General Public License as
@@ -23,8 +22,6 @@
 
 #include <config.h>
 
-#include "flint_table.h"
-
 #include <xapian/error.h>
 
 #include "safeerrno.h"
@@ -62,18 +59,20 @@
 PWRITE_PROTOTYPE
 #endif
 
-#include <stdio.h>    /* for rename */
+#include <stdio.h>
 #include <string.h>   /* for memmove */
 #include <limits.h>   /* for CHAR_BIT */
 
 #include "flint_io.h"
+#include "flint_table.h"
+#include "flint_btreeutil.h"
 #include "flint_btreebase.h"
 #include "flint_cursor.h"
 #include "flint_utils.h"
 
 #include "omassert.h"
 #include "omdebug.h"
-#include "unaligned.h"
+#include <xapian/error.h>
 #include "utils.h"
 
 #include <algorithm>  // for std::min()
@@ -1587,10 +1586,9 @@
     return true;
 }
 
-FlintTable::FlintTable(string tablename_, string path_, bool readonly_,
+FlintTable::FlintTable(string path_, bool readonly_,
 		       int compress_strategy_, bool lazy_)
-	: tablename(tablename_),
-	  revision_number(0),
+	: revision_number(0),
 	  item_count(0),
 	  block_size(0),
 	  latest_revision_number(0),
@@ -1633,11 +1631,7 @@
 static void
 sys_unlink_if_exists(const string & filename)
 {
-#ifdef __WIN32__
-    if (msvc_posix_unlink(filename.c_str()) == -1) {
-#else
     if (unlink(filename) == -1) {
-#endif
 	if (errno == ENOENT) return;
 	throw Xapian::DatabaseError("Can't delete file: `" + filename +
 			      "': " + strerror(errno));
@@ -1689,7 +1683,7 @@
     base_.set_block_size(block_size_);
     base_.set_have_fakeroot(true);
     base_.set_sequential(true);
-    base_.write_to_file(name + "baseA", 'A', "", -1, NULL);
+    base_.write_to_file(name + "baseA");
 
     /* remove the alternative base file, if any */
     sys_unlink_if_exists(name + "baseB");
@@ -1727,13 +1721,10 @@
 }
 
 void
-FlintTable::flush_db()
-{
-    DEBUGCALL(DB, void, "FlintTable::flush_db", "");
+FlintTable::commit(flint_revision_number_t revision)
+{
+    DEBUGCALL(DB, void, "FlintTable::commit", revision);
     Assert(writable);
-<<<<<<< HEAD
-    if (handle == -1) return;
-=======
 
     if (revision <= revision_number) {
 	throw Xapian::DatabaseError("New revision too low");
@@ -1743,7 +1734,12 @@
 	latest_revision_number = revision_number = revision;
 	return;
     }
->>>>>>> 3951e04a
+
+    // FIXME: this doesn't work (probably because the table revisions get
+    // out of step) but it's wasteful to keep applying changes to value
+    // and position if they're never used...
+    //
+    // if (!Btree_modified) return;
 
     for (int j = level; j >= 0; j--) {
 	if (C[j].rewrite) {
@@ -1751,26 +1747,14 @@
 	}
     }
 
+    if (!flint_io_sync(handle)) {
+	(void)::close(handle);
+	handle = -1;
+	throw Xapian::DatabaseError("Can't commit new revision - failed to flush DB to disk");
+    }
+
     if (Btree_modified) {
 	faked_root_block = false;
-    }
-}
-
-void
-FlintTable::commit(flint_revision_number_t revision, int changes_fd,
-		   const string * changes_tail)
-{
-    DEBUGCALL(DB, void, "FlintTable::commit",
-	      revision << ", " << changes_fd << ", " << changes_tail);
-    Assert(writable);
-
-    if (revision <= revision_number) {
-	throw Xapian::DatabaseError("New revision too low");
-    }
-
-    if (handle == -1) {
-	latest_revision_number = revision_number = revision;
-	return;
     }
 
     if (faked_root_block) {
@@ -1802,16 +1786,6 @@
 	C[i].rewrite = false;
     }
 
-<<<<<<< HEAD
-    // Do this as late as possible to allow maximum time for writes to be committed.
-    if (!flint_io_sync(handle)) {
-	(void)::close(handle);
-	handle = -1;
-	throw Xapian::DatabaseError("Can't commit new revision - failed to flush DB to disk");
-    }
-
-=======
->>>>>>> 3951e04a
     // Save to "<table>.tmp" and then rename to "<table>.base<letter>" so that
     // a reader can't try to read a partially written base file.
     string tmp = name;
@@ -1819,11 +1793,7 @@
     string basefile = name;
     basefile += "base";
     basefile += char(base_letter);
-<<<<<<< HEAD
-    base.write_to_file(tmp, base_letter, tablename, changes_fd, changes_tail);
-=======
     base.write_to_file(tmp);
->>>>>>> 3951e04a
 #if defined __WIN32__
     if (msvc_posix_rename(tmp.c_str(), basefile.c_str()) < 0) {
 #else
@@ -1850,48 +1820,6 @@
     changed_n = 0;
     changed_c = DIR_START;
     seq_count = SEQ_START_POINT;
-}
-
-void
-FlintTable::write_changed_blocks(int changes_fd)
-{
-    Assert(changes_fd >= 0);
-    if (handle == -1) return;
-    if (faked_root_block) return;
-
-    string buf;
-    buf += F_pack_uint(2u); // Indicate the item is a list of blocks
-    buf += F_pack_uint(tablename.size());
-    buf += tablename;
-    buf += F_pack_uint(block_size);
-    flint_io_write(changes_fd, buf.data(), buf.size());
-
-    // Compare the old and new bitmaps to find blocks which have changed, and
-    // write them to the file descriptor.
-    uint4 n = 0;
-    byte * p = new byte[block_size];
-    try {
-	base.calculate_last_block();
-	while (base.find_changed_block(&n)) {
-	    buf = F_pack_uint(n + 1);
-	    flint_io_write(changes_fd, buf.data(), buf.size());
-
-	    // Read block n.
-	    read_block(n, p);
-
-	    // Write block n to the file.
-	    flint_io_write(changes_fd, reinterpret_cast<const char *>(p),
-			   block_size);
-	    ++n;
-	}
-	delete[] p;
-	p = 0;
-    } catch (...) {
-	delete[] p;
-	throw;
-    }
-    buf = F_pack_uint(0u);
-    flint_io_write(changes_fd, buf.data(), buf.size());
 }
 
 void
