Email about this project should be directed first to the
xapian-discuss mailing list (see <http://xapian.org/lists>).  Please
don't mail individual developers directly - you'll get a faster, more
comprehensive answer by using the mailing list.

Xapian has been developed by many individuals who voluntarily contributed
their code to the Xapian project.  These people are:

	Olly Betts <olly@survex.com>
	Hein Ragas <hragas@users.sourceforge.net>
	James Aylett <tartarus@users.sourceforge.net>
	Sam Liddicott <samjam@users.sourceforge.net>
<<<<<<< HEAD
	Richard Boulton <richard@lemurconsulting.com>
	Yung-chung Lin (clustering and document similarity measures)
=======
	Richard Boulton <richard@tartarus.org>
>>>>>>> 89398b42

The Xapian project home page is: http://xapian.org/

The Open Muscat code which Xapian has evolved from was developed by a team at
BrightStation PLC:

BrightStation developers:
	Richard Boulton
	Chris Emerson
	Olly Betts
	Martin Porter
	Graham Simms

Helpful comments, bug reports, small patches:
	Hiranmay Ghosh (stemming algorithms)
	Barry Wilkins (stemming algorithms)
	Jonathan Fielder
	Tom Mortimer
	Fabrice Colin
	Arjen van der Meijden
	Hartmut Honisch
	Robert Pollak
	Jim Lynch
	Kees van Reeuwijk
	Olivier Galibert
	Chris Good
	Jan Algermissen
	Peter Marelas
	Gavin Kelman
	John Ward
	Malcolm Baldridge
	Franck Meunier
	Eric Ridge
	Francis Irving
	Alan Cox
	Mike Boone
	Michael Schlenker
	Michael Sisolak
	Sidnei da Silva
	Christiano Anderson
	Sungsoo Kim
	Philip Neustrom
	Alec Lind
	Mike Trinkala
	Jeff Breidenbach
	Marien Zwart
	Ludovic Levesque
	Maarten den Heyer
	Ruslan Spivak
	Neal Becker
	Charlie Hull
	Alex Kushkuley
	Markus Wörle
	Mark Hammond
	Grzegorz Bogdanowicz
	Mikael Johansson
	Tim Brody
	Bruce Toll
	Reuben Thomas
	Daniel Ménard
	William R. Sowerbutts
	Floris Bos
	Enrico Zini
	Julien Touche
	Krzysztof Klemm
	Simon Tatham
	Tomek Jackowiak
	Maarten van der Veen
	Jenny Black
	Deron Meranda
	Ron Kass
	Marcus Rueckert
	Petr Ročkai
	Ralf Wildenhues
	Aleph Thomas
	Adam Sjøgren
	Yuri Dario
	Thomas Viehmann
	David Spencer
	Matthew Somerville
	Alexandre Gauthier (Windows python packaging)
	Henrik Brix Andersen
	Wookey
	David Versmisse
	Reini Urban
	Flavio daCosta
	Ruslan Shevchenko
	Daniel Andersson
	Shane Evans
	David Sainty
	Todd Lipcon
	Frank J. Bruzzaniti
	Jim Spath
	Muayyad Alsadi
	Pablo Hoffman
	Felix Antonius Wilhelm Ostmann
	Kosei Moriyama
	Tom Winch
	Bruno Rezende
	Armin Ronacher
	Andreas Marienborg
	Simon Willison
	Rusty Conover
	Benjamin Smith
	Peter Karman
	Marcus Ramberg
	Joey Hess
	Peter Kelm
	Srijon Biswas
	Johan Bergström
	Ivo Jansch
	Rolf Köhling
	Andreas Flöter
	Daniel Dickman
	Rich Lane
	Michael Vogt
	Liu Haifeng
	Dmitry Liakh
	Carl Worth<|MERGE_RESOLUTION|>--- conflicted
+++ resolved
@@ -10,12 +10,8 @@
 	Hein Ragas <hragas@users.sourceforge.net>
 	James Aylett <tartarus@users.sourceforge.net>
 	Sam Liddicott <samjam@users.sourceforge.net>
-<<<<<<< HEAD
-	Richard Boulton <richard@lemurconsulting.com>
+	Richard Boulton <richard@tartarus.org>
 	Yung-chung Lin (clustering and document similarity measures)
-=======
-	Richard Boulton <richard@tartarus.org>
->>>>>>> 89398b42
 
 The Xapian project home page is: http://xapian.org/
 
