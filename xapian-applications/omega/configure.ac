dnl Process this file with autoconf to produce a configure script.

<<<<<<< HEAD
dnl Need autoconf 2.50 or later for many features
dnl automake 1.6.3 requires autoconf 2.54
dnl autoconf 2.59 is what xapian-core requires, so be consistent
AC_PREREQ(2.59)
AC_INIT(xapian-omega, 1.0.7)dnl FIXME: bugreport addr as third argument
dnl Need 1.5 for AM_CXXFLAGS, etc; 1.6.3 for AM_INIT_AUTOMAKE with no args
dnl 1.8.5 contains a lot of fixes over 1.6.3
dnl 1.9 reduces Makefile.in size, and 1.9.5 was in Debian sarge
dnl But the RPM spec file runs autoreconf, and SLES 9 has 1.8.3.
AM_INIT_AUTOMAKE([1.8.3 -Wportability tar-ustar])
=======
AC_INIT(xapian-omega, 1.0.7)dnl FIXME: bugreport addr as third argument
dnl See HACKING document for details of the reasons for required versions.
AC_PREREQ([2.59])
AM_INIT_AUTOMAKE([1.9 -Wportability tar-ustar])
>>>>>>> 3951e04a

AC_CONFIG_SRCDIR(omega.cc)

AC_CONFIG_HEADERS(config.h)

<<<<<<< HEAD
AC_CONFIG_MACRO_DIR([m4])
=======
dnl We don't use Fortran, but libtool 1.5 insists on probing for f77 which just
dnl makes configure take longer to run.  We force it not to using the method
dnl suggested here (which also reduces configure size):
dnl http://article.gmane.org/gmane.comp.gnu.libtool.general/9281
dnl This is apparently fixed in libtool 2.2, so once we require that, we can
dnl drop this workaround.
define([AC_LIBTOOL_LANG_F77_CONFIG], [:])
dnl Eliminating the unused code for gcj and rc probes further reduces the size
dnl of the generated configure script (by 29% in total):
define([AC_LIBTOOL_LANG_GCJ_CONFIG], [:])
define([AC_LIBTOOL_LANG_RC_CONFIG], [:])
>>>>>>> 3951e04a

dnl Check for libxapian
AC_PROG_LIBTOOL
XO_LIB_XAPIAN
dnl We want XAPIAN_CXXFLAGS to be used for configure tests
CXXFLAGS="$CXXFLAGS $XAPIAN_CXXFLAGS"

dnl disable "maintainer only" rules by default
AM_MAINTAINER_MODE

dnl We only need to set docdir for compatibility with autoconf < 2.60 - this
dnl code can be removed once we move to requiring autoconf 2.60 or newer.
test -n "$docdir" || docdir='${datadir}/doc/${PACKAGE_TARNAME}'
AC_SUBST(docdir)
 
AC_ARG_ENABLE(documentation,
  [AS_HELP_STRING([--enable-documentation], [enable make rules to rebuild documentation [default=maintainer-mode]])],
  [case ${enableval} in
    yes|no) ;;
    *) AC_MSG_ERROR([bad value ${enableval} for --enable-documentation]) ;;
  esac])
test -z "$enable_documentation" && enable_documentation=$USE_MAINTAINER_MODE
AM_CONDITIONAL(DOCUMENTATION_RULES, test x"$enable_documentation" = xyes)
AM_CONDITIONAL(MAINTAINER_NO_DOCS, test x"$USE_MAINTAINER_MODE$enable_documentation" = xyesno)

dnl Checks for programs.
AC_PROG_CXX

dnl Run tests using the C++ compiler.
AC_LANG_CPLUSPLUS

dnl IRIX helpfully won't allow stdint.h to be included from C++ code,
dnl so we can't just use AC_CHECK_HEADERS.
AC_TRY_COMPILE([#include <stdint.h>],
  [uint32_t foo = 7; return (int)foo;],
  AC_DEFINE(HAVE_WORKING_STDINT_H, 1, [Define to 1 if you have the <stdint.h> header file and it can be used in C++ code.]))

dnl Check for headers.
AC_CHECK_HEADERS([strings.h], [], [], [ ])
AC_CHECK_HEADERS([netinet/in.h arpa/inet.h sys/wait.h sys/time.h]dnl
		 [sys/resource.h sys/socket.h sys/sysctl.h vm/vm_param.h]dnl
		 [sys/vmmeter.h sys/sysmp.h sys/sysinfo.h sys/pstat.h],
		 [], [], [#include <sys/types.h>])

dnl mingw (for instance) lacks ssize_t
AC_CHECK_TYPE(ssize_t, int)
AC_TYPE_MODE_T
AC_TYPE_PID_T

dnl Check for time functions.
AC_FUNC_STRFTIME
AC_CHECK_FUNCS(gettimeofday ftime)

dnl See if ftime() returns void (as it does on mingw).
if test $ac_cv_func_ftime = yes ; then
  AC_TRY_COMPILE([#include <sys/timeb.h>],
    [struct timeb tp; int i = ftime(&tp);],
    ,
    AC_DEFINE(FTIME_RETURNS_VOID, 1, [Define if ftime returns void]))
fi

dnl Check for lstat() (not available under mingw for example).
AC_CHECK_FUNCS(lstat)

dnl Add in portable replacement for mkdtemp() on platforms which lack it.
AC_CHECK_FUNCS(mkdtemp)
AM_CONDITIONAL(NEED_MKDTEMP, [test yes != "$ac_cv_func_mkdtemp"])

dnl Need a full link check for posix_fadvise.
AC_LINK_IFELSE([
  AC_LANG_PROGRAM(
    [[
#ifdef __linux__
# define _POSIX_C_SOURCE 200112L /* for posix_fadvise from fcntl.h */
#endif
#include <fcntl.h>
    ]], [[
      posix_fadvise(1, 0, 0, POSIX_FADV_NOREUSE);
      posix_fadvise(1, 0, 0, POSIX_FADV_SEQUENTIAL);
      posix_fadvise(1, 0, 0, POSIX_FADV_DONTNEED);
    ]])],
  [AC_DEFINE(HAVE_POSIX_FADVISE, 1, [Define to 1 if you have the 'posix_fadvise' function])]
)

dnl omindex uses fork(), socketpair(), and setrlimit() to impose resource
dnl limits on filter programs.
AC_CHECK_FUNCS([mmap fork setrlimit socketpair sysmp pstat_getdynamic])

dnl Check that snprintf actually works as it's meant to.
dnl
dnl Linux 'man snprintf' warns:
dnl  Linux libc4.[45] does not have a snprintf, but provides a libbsd that
dnl  contains an snprintf equivalent to sprintf, i.e., one that ignores the
dnl  size argument.  Thus, the use of snprintf with early libc4 leads to
dnl  serious security problems.
dnl
dnl It also warns that glibc < 2.0.6 (and presumably other pre-C90
dnl implementations) return -1 when truncating so check that we get the
dnl ISO C90 semantics for the returned length when truncating.  If we
dnl have a working snprintf but with non-ISO return semantics, handle
dnl that case separately as it may still be useful in many cases.
dnl
dnl mingw has _snprintf so check for that too.
AC_MSG_CHECKING(for working ISO C90 conforming snprintf)
ac_cv_func_snprintf_noniso=no
for func in snprintf _snprintf ; do
  AC_RUN_IFELSE([
    AC_LANG_PROGRAM(
      [[
#include <stdio.h>
#include <string.h>
      ]],
      dnl Return different exit status for each error so we can see which
      dnl check failed by consulting config.log.
      [[
	char buffer[4] = "abc";
	int res1 = $func(buffer, 2, "%s", "XYZ");
	if (memcmp(buffer, "X\0c", 4) != 0) return 2;
	int res2 = $func(buffer, 2, "%x", 0x12);
	if (memcmp(buffer, "1\0c", 4) != 0) return 3;
	if (res1 == -1 && res2 == -1) return 15; /* Pre-ISO semantics. */
	if (res1 != 3) return 4;
	if (res2 != 2) return 5;
      ]]
    )],
    [ac_cv_func_snprintf=$func;break],
    [
    if test 15no = "$?$ac_cv_func_snprintf_noniso" ; then
      ac_cv_func_snprintf_noniso=$func
    fi
    ac_cv_func_snprintf=no
    ],
    [ac_cv_func_snprintf=unknown;break]
  )
done
AC_MSG_RESULT([$ac_cv_func_snprintf])
case $ac_cv_func_snprintf in
  no)
    AC_MSG_CHECKING(for working non-ISO C90 conforming snprintf)
    AC_MSG_RESULT([$ac_cv_func_snprintf_noniso])
    if test no != "$ac_cv_func_snprintf_noniso" ; then
      AC_DEFINE_UNQUOTED(SNPRINTF, [$ac_cv_func_snprintf_noniso],
	[Define to the name of a function implementing snprintf but not caring about ISO C90 return value semantics (if one exists)])
    fi
    ;;
  unknown)
    dnl be conservative when crosscompiling
    ;;
  *)
    AC_DEFINE_UNQUOTED(SNPRINTF_ISO, [$ac_cv_func_snprintf],
       [Define to the name of a function implementing snprintf with ISO C90 semantics (if one exists)])
    AC_DEFINE_UNQUOTED(SNPRINTF, [$ac_cv_func_snprintf],
       [Define to the name of a function implementing snprintf but not caring about ISO C90 return value semantics (if one exists)])
    ;;
esac

AC_ARG_WITH(iconv,
  AC_HELP_STRING([--with-iconv], [force use of iconv (error if not found)])
  AC_HELP_STRING([--without-iconv], [don't use iconv]),
  [with_iconv=$withval], [with_iconv=auto])

if test no != "$with_iconv" ; then
  ICONV_LDFLAGS=
  AC_SEARCH_LIBS(iconv, iconv, [], [
    if test -f "/sw/etc/fink.conf" ; then
      dnl For fink on OS X.
      AC_CANONICAL_HOST
      case $host_os in
      darwin*)
	ICONV_LDFLAGS=-L/sw/lib
	SAVE_LDFLAGS=$LDFLAGS
	LDFLAGS="$LDFLAGS $ICONV_LDFLAGS"
	AC_CHECK_LIB(iconv, iconv, [], [
	  ICONV_LDFLAGS=
	  with_iconv=bad-$with_iconv
	])
	LDFLAGS=$SAVE_LDFLAGS ;;
      esac
    else
      with_iconv=bad-$with_iconv
    fi

    case $with_iconv in
    bad-yes) 
      AC_MSG_ERROR([iconv not found, but --with-iconv specified]) ;;
    bad-*)
      with_iconv=no ;;
    esac
  ])
  AC_SUBST(ICONV_LDFLAGS)
fi

if test no != "$with_iconv" ; then
  dnl Check if iconv take "char**" or "const char**" as its input.
  dnl Solaris 2.9 has "const char **"; GNU iconv has "char **".
  AC_MSG_CHECKING([for type of input pointer for iconv])
  AC_CACHE_VAL([xo_cv_iconv_input],
    [
      xo_cv_iconv_input=
      for t in 'char*' 'const char *' ; do
	dnl Use a link check as just compiling was falsely detecting a
	dnl working iconv installation on some platforms.
	AC_LINK_IFELSE(
	  [AC_LANG_PROGRAM(
	    [#include <iconv.h>],
	    [[
	      char buf[20];
	      $t in = "hello";
	      size_t in_len = 5;
	      char * out = buf;
	      size_t out_len = 20;
	      iconv((iconv_t)-1, &in, &in_len, &out, &out_len);
	    ]])],
	  [
	  xo_cv_iconv_input=$t
	  break
	])
      done
      if test -z "$xo_cv_iconv_input"; then
	if test yes = "$with_iconv" ; then
	  AC_MSG_RESULT([not found])
	  AC_MSG_ERROR([Failed to work out how to call iconv but --with-iconv specified])
	fi
	AC_MSG_RESULT([not found - not using iconv])
	with_iconv=no
      fi
    ])
  AC_MSG_RESULT([$xo_cv_iconv_input])
  AC_DEFINE_UNQUOTED(ICONV_INPUT_TYPE, [$xo_cv_iconv_input],
		     [type of input pointer for iconv])
fi

if test no != "$with_iconv" ; then
  AC_DEFINE(USE_ICONV, 1, [Define if iconv() should be used for converting character sets.])
fi

dnl Check processor endianness.
AC_C_BIGENDIAN

if test x"$enable_documentation" = xyes; then
  dnl Check for perl. (Needed to make man pages from "--help" output).
  AC_PATH_PROG(PERL, perl, [])
  test -z "$PERL" && AC_MSG_ERROR([perl is required in maintainer mode])

  dnl Check for help2man. (Needed to make man pages from "--help" output).
  AC_PATH_PROG(HELP2MAN, help2man, [])
  test -z "$HELP2MAN" && AC_MSG_ERROR([help2man is required in maintainer mode])

  dnl Check for rst2html. (Needed to make HTML from reStructuredText format)
  dnl Also look for rst2html.py, which archlinux reportedly installs it as.
  AC_PATH_PROGS(RST2HTML, [rst2html rst2html.py], [])
  test -z "$RST2HTML" && AC_MSG_ERROR([rst2html is required to build documentation])
fi

AC_ARG_VAR(PCRE_CONFIG, [Location of pcre-config])
AC_PATH_PROG(PCRE_CONFIG, pcre-config)
if test -z "$PCRE_CONFIG" ; then
  dnl Simple check to see if the problem is likely to be that we're using a
  dnl "packaged" pcre but only have the runtime package installed.
  for sfx in '' 32 64 ; do
    set /usr/lib$sfx/libpcre*.so.*
    if test "/usr/lib$sfx/libpcre?.so.*" != "$1" ; then
      if test -r /etc/debian_version ; then
	pkg="libpcre3-dev"
      else
	pkg="pcre-devel"
      fi
      AC_MSG_ERROR([Can't find pcre-config, although the PCRE runtime library seems to be installed.  If you've installed PCRE from a package, you probably need to install an extra package called something like $pkg in order to be able to build $PACKAGE_NAME.])
    fi
  done
  AC_MSG_ERROR([Can't find pcre-config.  If the PCRE library is installed, you need to add PCRE_CONFIG=/path/to/pcre-config to your configure command.])
fi
PCRE_CFLAGS=`$PCRE_CONFIG --cflags`
PCRE_LIBS=`$PCRE_CONFIG --libs`
AC_SUBST(PCRE_CFLAGS)
AC_SUBST(PCRE_LIBS)

dnl Disabled XML stuff as we don't currently build omindex-config
dnl dnl Check for libxml or libxml2.  We do this by looking for xml-config.
dnl AC_PATH_PROG(XML_CONFIG_PATH, xml2-config)
dnl if test -n "$XML_CONFIG_PATH" ; then
dnl   HAVE_LIBXML2=yes
dnl   AC_DEFINE(HAVE_LIBXML2,, [Define if libxml2 is available.])
dnl else
dnl   HAVE_LIBXML2=no
dnl   AC_PATH_PROG(XML_CONFIG_PATH, xml-config)
dnl fi
dnl if test -n "$XML_CONFIG_PATH" ; then
dnl   AC_DEFINE(HAVE_LIBXML,, [Define if libxml or libxml2 is available.])
dnl fi
dnl AM_CONDITIONAL(HAVE_LIBXML2, test yes = "$HAVE_LIBXML2")
dnl 
dnl if test -n "$XML_CONFIG_PATH" ; then
dnl     AC_MSG_CHECKING([libxml flags])
dnl     LIBXML_CFLAGS="`$XML_CONFIG_PATH --cflags`"
dnl     LIBXML_LIBS="`$XML_CONFIG_PATH --libs`"
dnl 
dnl     AC_LANG_SAVE
dnl     AC_LANG_C
dnl     SAVE_CFLAGS="$CFLAGS"
dnl     CFLAGS="$CFLAGS $LIBXML_CFLAGS"
dnl     AC_TRY_COMPILE([
dnl #include <parser.h>
dnl #include <valid.h>
dnl ], [ xmlValidCtxt ctxt;
dnl      xmlDocPtr doc;
dnl      xmlValidateDocument(&ctxt, doc);
dnl      ], [have_libxml_valid=yes], [have_libxml_valid=no])
dnl     CFLAGS="$SAVE_CFLAGS"
dnl     AC_LANG_RESTORE
dnl     AC_MSG_RESULT("$LIBXML_CFLAGS")
dnl fi
dnl AC_SUBST(LIBXML_CFLAGS)
dnl AC_SUBST(LIBXML_LIBS)
dnl if test yes = "$have_libxml_valid"; then
dnl AC_DEFINE(HAVE_LIBXML_VALID,, [Define if libxml has validation available ])
dnl else
dnl AC_MSG_WARN(libxml doesn't have xmlValidateDocument: disabling validation.)
dnl fi

dnl ******************************
dnl * Set special compiler flags *
dnl ******************************

dnl Set flags to control warnings (enable more, or disable annoying ones).
if test yes = "$GXX"; then
  dnl Intel's C++ compiler is identified as "GXX" by autoconf's test - check
  dnl which we actually have.
  AC_EGREP_CPP(yes,
    [#ifdef __INTEL_COMPILER
     yes
     #endif
    ],
    [
      dnl Intel's compiler:
      dnl
      dnl -w1 stops the avalanche of uninteresting "remark" messages.
      dnl -wd... disables warnings which don't have good code workarounds.
      AM_CXXFLAGS="$AM_CXXFLAGS -Wall -w1 -wd177,1572"
      dnl Automatically add -Werror if maintainer mode is enabled.
      if test x$USE_MAINTAINER_MODE = xyes; then
	AM_CXXFLAGS="$AM_CXXFLAGS -Werror"
      fi
    ],
    [
      dnl GCC:
      dnl
      dnl All these options were supported by g++ 2.95 and there's little
      dnl likelihood Xapian will build with any earlier version, so there's
      dnl not much point worrying about whether older versions had them or not.
      AM_CXXFLAGS="$AM_CXXFLAGS -Wall -W -Wredundant-decls -Wpointer-arith -Wcast-qual -Wcast-align -Wno-long-long -Wformat-security -Wconversion -fno-gnu-keywords"

      dnl GCC2 reports e.g. "2.7.2.3" or "2.95.4".  3.0 reports e.g. "3.0.4"
      dnl but somewhere in the 3.X series the output became more verbose
      dnl (3.2 has the new style output - not sure about 3.1).  So we need to
      dnl run the output through head and sed to extract the version number.
      gxx_version=`$CXX --version 2>&1|head -1|${SED-sed} 's/^[[^ ]]* (GCC) //;s/ .*//'`

      case $gxx_version in
      2.96)
	dnl Oddly Redhat's "2.96" doesn't support -Wundef, though real
	dnl GCC versions before and after it do!
	;;
      [[012]].* | 3.0*) dnl GCC < 3.1, other than 2.96
	dnl GCC 3.0 supports -Wshadow, but it spews false positives (at least
	dnl with 3.0.4) so we don't use it.
	AM_CXXFLAGS="$AM_CXXFLAGS -Wundef" ;;
      3.*)
	AM_CXXFLAGS="$AM_CXXFLAGS -Wundef -Wshadow" ;;
      *)
	AM_CXXFLAGS="$AM_CXXFLAGS -Wundef -Wshadow"

	dnl -Winit-self was added in GCC 3.4, but contrary to the documentation
	dnl it is currently (tested with GCC 4.2) ignored by g++ which warns for
	dnl this case with -Wunitialized (implied by -W).
	dnl -Wstrict-overflow is new in GCC 4.2.
	case $gxx_version in
	4.0*|4.1*) ;;
	*) AM_CXXFLAGS="$AM_CXXFLAGS -Winit-self -Wstrict-overflow=5" ;;
	esac

	if test no = "$enable_visibility"; then
	  AC_DEFINE(XAPIAN_DISABLE_VISIBILITY, 1, [Define to disable use of visibility attributes])
	else
	  dnl Turn on visibility support for GCC >= 4.0.
	  AM_CXXFLAGS="$AM_CXXFLAGS -fvisibility=hidden"
	fi

	dnl Automatically add -Werror if maintainer mode is enabled and we're
	dnl using GCC4 or newer.  We don't do this for older GCCs as GCC 2.95
	dnl and some GCC 3.x compilers issue spurious warnings.
	if test x$USE_MAINTAINER_MODE = xyes; then
	  AM_CXXFLAGS="$AM_CXXFLAGS -Werror"
	fi
	;;
      esac
    ])
fi

AC_SUBST(AM_CXXFLAGS)

AH_BOTTOM(
[/* Disable stupid MSVC "performance" warning for converting int to bool. */
#ifdef _MSC_VER
# pragma warning(disable:4800)
#endif])

AC_ARG_ENABLE(quiet,
  [AS_HELP_STRING([--enable-quiet], [Enable quiet building [default=no]])],
  [case ${enableval} in
    yes|no) ;;
    *) AC_MSG_ERROR(bad value ${enableval} for --enable-quiet) ;;
  esac])

dnl Pass `--quiet' to libtool if quiet building is requested.  Using an
dnl AC_SUBST-ed value like this allows the choice to be easily overridden
dnl if you want to see exactly what make and libtool are up to - just run
dnl make like this: `make QUIET='
QUIET=
if test yes = "$enable_quiet"; then
  QUIET=--quiet
fi
AC_SUBST(QUIET)

dnl **************************
dnl * Build the output files *
dnl **************************

AC_CONFIG_FILES([Makefile docs/Makefile xapian-omega.spec])
AC_CONFIG_FILES([makemanpage], [chmod +x makemanpage])
AC_OUTPUT<|MERGE_RESOLUTION|>--- conflicted
+++ resolved
@@ -1,30 +1,14 @@
 dnl Process this file with autoconf to produce a configure script.
 
-<<<<<<< HEAD
-dnl Need autoconf 2.50 or later for many features
-dnl automake 1.6.3 requires autoconf 2.54
-dnl autoconf 2.59 is what xapian-core requires, so be consistent
-AC_PREREQ(2.59)
-AC_INIT(xapian-omega, 1.0.7)dnl FIXME: bugreport addr as third argument
-dnl Need 1.5 for AM_CXXFLAGS, etc; 1.6.3 for AM_INIT_AUTOMAKE with no args
-dnl 1.8.5 contains a lot of fixes over 1.6.3
-dnl 1.9 reduces Makefile.in size, and 1.9.5 was in Debian sarge
-dnl But the RPM spec file runs autoreconf, and SLES 9 has 1.8.3.
-AM_INIT_AUTOMAKE([1.8.3 -Wportability tar-ustar])
-=======
 AC_INIT(xapian-omega, 1.0.7)dnl FIXME: bugreport addr as third argument
 dnl See HACKING document for details of the reasons for required versions.
 AC_PREREQ([2.59])
 AM_INIT_AUTOMAKE([1.9 -Wportability tar-ustar])
->>>>>>> 3951e04a
 
 AC_CONFIG_SRCDIR(omega.cc)
 
 AC_CONFIG_HEADERS(config.h)
 
-<<<<<<< HEAD
-AC_CONFIG_MACRO_DIR([m4])
-=======
 dnl We don't use Fortran, but libtool 1.5 insists on probing for f77 which just
 dnl makes configure take longer to run.  We force it not to using the method
 dnl suggested here (which also reduces configure size):
@@ -36,7 +20,6 @@
 dnl of the generated configure script (by 29% in total):
 define([AC_LIBTOOL_LANG_GCJ_CONFIG], [:])
 define([AC_LIBTOOL_LANG_RC_CONFIG], [:])
->>>>>>> 3951e04a
 
 dnl Check for libxapian
 AC_PROG_LIBTOOL
@@ -291,29 +274,6 @@
   test -z "$RST2HTML" && AC_MSG_ERROR([rst2html is required to build documentation])
 fi
 
-AC_ARG_VAR(PCRE_CONFIG, [Location of pcre-config])
-AC_PATH_PROG(PCRE_CONFIG, pcre-config)
-if test -z "$PCRE_CONFIG" ; then
-  dnl Simple check to see if the problem is likely to be that we're using a
-  dnl "packaged" pcre but only have the runtime package installed.
-  for sfx in '' 32 64 ; do
-    set /usr/lib$sfx/libpcre*.so.*
-    if test "/usr/lib$sfx/libpcre?.so.*" != "$1" ; then
-      if test -r /etc/debian_version ; then
-	pkg="libpcre3-dev"
-      else
-	pkg="pcre-devel"
-      fi
-      AC_MSG_ERROR([Can't find pcre-config, although the PCRE runtime library seems to be installed.  If you've installed PCRE from a package, you probably need to install an extra package called something like $pkg in order to be able to build $PACKAGE_NAME.])
-    fi
-  done
-  AC_MSG_ERROR([Can't find pcre-config.  If the PCRE library is installed, you need to add PCRE_CONFIG=/path/to/pcre-config to your configure command.])
-fi
-PCRE_CFLAGS=`$PCRE_CONFIG --cflags`
-PCRE_LIBS=`$PCRE_CONFIG --libs`
-AC_SUBST(PCRE_CFLAGS)
-AC_SUBST(PCRE_LIBS)
-
 dnl Disabled XML stuff as we don't currently build omindex-config
 dnl dnl Check for libxml or libxml2.  We do this by looking for xml-config.
 dnl AC_PATH_PROG(XML_CONFIG_PATH, xml2-config)
