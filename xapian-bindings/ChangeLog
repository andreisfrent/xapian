<<<<<<< HEAD
Fri Aug 14 16:45:44 GMT 2009  Kosei Moriyama <cou929@gmail.com>

	* perl/lib/:Add "1;" into end of lib/*.pm files.

Thu Aug 13 12:36:41 GMT 2009  Kosei Moriyama <cou929@gmail.com>

	* perl/util.i.in:Fix some lines and clean up code.

Wed Aug 12 14:11:49 GMT 2009  Kosei Moriyama <cou929@gmail.com>

	* INSTALL,perl/util.i.in:Add and fix some lines to describe
	SWIG based perl biding.

Wed Aug 12 12:59:30 GMT 2009  Kosei Moriyama <cou929@gmail.com>

	* perl/Makefile.am,perl/docs/index.html:Fix Makefile to
	generate docs/index.html from pod document of Search::Xapian.

Wed Aug 12 09:32:17 GMT 2009  Kosei Moriyama <cou929@gmail.com>

	* perl/util.i.in:Remove and replace some lines and clean
	up code.

Wed Aug 12 06:22:31 GMT 2009  Kosei Moriyama <cou929@gmail.com>

	* perl/Makefile.am,perl/lib/,perl/lib/MSet/Tied.pm,perl/lib/,
	perl/util.i.in:Remove perl code from lib/*.pm files, add pod
	document of Search::Xapian to util.i.in, and fix test environment
	and test programs in Makefile.am.

Tue Aug 11 10:01:50 GMT 2009  Kosei Moriyama <cou929@gmail.com>

	* perl/util.i.in:Fix set_sort_by_key(), set_sort_by_key_then_relevance()
	and set_sort_by_relevance_then_key() of Enquire using %feature("shadow")
	directive.

Mon Aug 10 16:11:37 GMT 2009  Kosei Moriyama <cou929@gmail.com>

	* perl/t/search.t: Modifire some tests to use get_termname() 
	instead of stringification operator because now we haven't 
	support it, and remove some machdecider tests since we also 
	haven't support it.
	* perl/util.i.in:Fix MSetIterator::clone(), remove 
	MSetIterator::get_docid() since same function is already
	defined at xapian.i, and add overloaded operators of 
	ESetIterator.

Mon Aug 10 16:03:10 GMT 2009  Kosei Moriyama <cou929@gmail.com>

	* perl/util.i.in:Add CLONE_SKIP functions for thread support.

Sat Aug 08 03:35:37 GMT 2009  Kosei Moriyama <cou929@gmail.com>

	* perl/util.i.in:Fix internal function call of MSet::FETCH.

Fri Aug 07 15:29:21 GMT 2009  Kosei Moriyama <cou929@gmail.com>

	* perl/util.i.in:Add tie support of MSetIterator and
	ESetIterator. Wrap function MSet::matches() and 
	MSet::items(). Add class MSet::Tied. Wrap overload operators
	of ESet.

Fri Aug 07 06:03:05 GMT 2009  Kosei Moriyama <cou929@gmail.com>

	* perl/lib/TermIterator.pm,perl/lib/ValueIterator.pm,
	perl/t/document.t,perl/t/index.t,perl/util.i.in:
	Remove "" operator wrapping, modify test cases and 
	pod documents. Because modifying SWIG is needed to 
	support "" operator.

Thu Aug 06 08:29:25 GMT 2009  Kosei Moriyama <cou929@gmail.com>

	* perl/util.i.in:Wrap operator overload of MSetIterator.

Wed Aug 05 14:42:34 GMT 2009  Kosei Moriyama <cou929@gmail.com>

	* perl/util.i.in:Replace each iterator's function 'inc()' 
	to 'increment()', which is macro 'NEXT' defined in xapian.i
	and renamed in per/util.i, because both two function's 
	operation is same.

Wed Aug 05 14:39:50 GMT 2009  Kosei Moriyama <cou929@gmail.com>

        * perl/util.i.in:Remove new object constructing operation
        in TermIterator's inc() function. Because it prevents a
        destruction of other object (such as WritableDatabase).

Fri Jul 31 16:32:19 GMT 2009  Kosei Moriyama <cou929@gmail.com>

	* perl/util.i.in:Add constant variable FLAG_SPELLING for 
	TermGenerator::set_flags().

Fri Jul 31 16:28:53 GMT 2009  Kosei Moriyama <cou929@gmail.com>

	* perl/util.i.in:Replace get_mset() definition to %rename.

Thu Jul 30 11:54:33 GMT 2009  Kosei Moriyama <cou929@gmail.com>

	* perl/util.i.in:Modifying some proxy functions using %feature("shadow")
	directive for removing repeatedly defined functions (constructor of 
	QueryParser, SimpleStopper and WritableDatabase).

Wed Jul 29 10:04:51 GMT 2009  Kosei Moriyama <cou929@gmail.com>

	* perl/t/index.t,perl/t/parser.t: Fix exception tests because
	previous test suppose working of XS binding with bug.

Wed Jul 29 01:24:34 GMT 2009  Kosei Moriyama <cou929@gmail.com>

	* perl/util.i.in:Fix add_valuerangeprocessor to push 
	ValueRangeProcessors object into it's member array
	since storing all ValueRangeProcessors objects which
	added.

Tue Jul 28 06:09:40 GMT 2009  Kosei Moriyama <cou929@gmail.com>

	* perl/util.i.in:Fix set_stopper of TermGenerator to keep 
	SimpleStopper reference	in the object for it won't be deleted. 
	Similar fix for set_sort_by_key, set_sort_by_key_then_relevance,
	set_sort_by_relevance_then_key to keep MultiValueSorter.

Tue Jul 28 03:56:45 GMT 2009  Kosei Moriyama <cou929@gmail.com>

	* perl/util.i.in:Fix set_stopper to keep SimpleStopper reference
	in object for it won't be deleted. Same fix for add_valuerangeprocessor.

Mon Jul 27 09:31:45 GMT 2009  Kosei Moriyama <cou929@gmail.com>

	* perl/util.i.in:Add operator overload support for PositionIterator,
	fix new3_WritableDatabase, and TermIterator::clone for overloading 
	operator '='.

Mon Jul 27 06:40:28 GMT 2009  Kosei Moriyama <cou929@gmail.com>

	* perl/util.i.in:Add function new3_WritableDatabase and
	WritableDatabase::new to construct WritableDatabase
	correctly.

Thu Jul 23 16:58:26 GMT 2009  Kosei Moriyama <cou929@gmail.com>

	* perl/util.i.in: Wrap functions SimpleStopper::stop_word, 
	QueryParser::new and SimpleStopper::new.
 
Wed Jul 22 15:23:39 GMT 2009  Kosei Moriyama <cou929@gmail.com>

	* perl/util.i.in:Add wrapper functions for Stem::stem_word,
	WritableDatabase::replace_document_by_term, 
	writabledatabase::delete_document_by_term, 
	some ValueIterator functions and some TermIterator functions.
	Add operator overload support for ValueIterator and 
	TermIterator, but now double quotation operator is
	commented out temporarily to avoid error.

Tue Jul 21 17:20:01 GMT 2009  Kosei Moriyama <cou929@gmail.com>

	* perl/Makefile.am:Fix the way of compile xapian_wrap.cc
	and Xapian.pm for multiple file compilation.

Tue Jul 21 17:05:28 GMT 2009  Kosei Moriyama <cou929@gmail.com>

	* perl/util.i.in:Ignore Xapian::Query::Query for taking away
	duplication of definition. Change some argument handling process
	of Xapian::Query::new* functions.

Mon Jul 20 13:37:56 GMT 2009  Kosei Moriyama <cou929@gmail.com>

	* perl/util.i.in: Add wrapper function get_mset() and it's
	internal function get_mset1. Fix newN() function to handle
	multiple query argument well by introducing typemap which
	maps perl array to SV **.

Fri Jul 17 14:52:41 GMT 2009  Kosei Moriyama <cou929@gmail.com>

	* perl/Makefile.am,perl/generate-perl-exceptions: Add exception
	wrapping refering python/generate-python-exceptions and 
	search-xapian/handle_exception.cc .

Thu Jul 16 13:45:33 GMT 2009  Kosei Moriyama <cou929@gmail.com>

	* perl/util.i.in:Rename constructors of Query and Enquire::set_query,
	add wrapper function newN for generatig new query, add function 
	Database::enquire, Query::new and Enquire::set_query.

Tue Jul 14 15:02:44 GMT 2009  Kosei Moriyama <cou929@gmail.com>

	* configure.ac: Fix PERL_XAPIAN_VERSION to get binding's 
	version number. Previously it gets from xaian-core's one.

Tue Jul 14 07:52:56 GMT 2009  Kosei Moriyama <cou929@gmail.com>

	* perl/Makefile.am: Add some options for testing.
	* perl/util.i.in: Fix for variable $VERSION.

Mon Jul 13 11:43:37 GMT 2009  Kosei Moriyama <cou929@gmail.com>

	* perl/util.i.in: Add a valiable $VERSION for adjusting
	usage how to get version number.

Mon Jul 13 11:32:40 GMT 2009  Kosei Moriyama <cou929@gmail.com>

	* perl/Makefile.am: Add swig's -const and -proxy option to 
	wrap constant values correctly.
	* perl/util.i.in: Add %constant directive for wraipping 
	constant values. Fix generation process of OP_NAMES, DB_NAMES,
	FLAG_NAMES and STEM_NAMES because of change of above constant
	value handling.

Sun Jul 12 23:47:54 GMT 2009  Kosei Moriyama <cou929@gmail.com>

	* perl/util.i.in: Fix that array OP_NAMES, DB_NAMES, FLAG_NAMES
	and STEM_NAES could contain values correctory.
	* perl/Makefile.am: Fix a spelling mistake.

Mon Jul 06 05:50:40 GMT 2009  Kosei Moriyama <cou929@gmail.com>

	* perl/Makefile.am,perl/util.i.in:  Add some hashes such as EXPORT_TAGS
	for exporter module. And add arrays OP_NAMES, DB_NAMES, FLAG_NAMES and 
	STEM_NAMES to util.i.in. 
	* perl/lib/,perl/lib/MSet/Tied.pm,perl/lib/:Rename directory 
	name 'Xapian' to 'lib' to process Test::Pod.
	  

Sun Jun 28 20:44:32 GMT 2009  Kosei Moriyama <cou929@gmail.com>

	* configure.ac,perl/util.i,perl/util.i.in: Add VERSION variable 
	into Xapian.pm. To do this, add #define directive into perl/util.i
	and get version number from configure.

Sun Jun 28 17:56:03 GMT 2009  Kosei Moriyama <cou929@gmail.com>

	* perl/Makefile.am: To override module name (from 'xapian' 
	to 'Search::Xapian') add swig's '-module Search::Xapian' option,
	change test environment from 'perl' to 'prove', and change directory
	to install Xapian.pm.
	* configure.ac: Remove '/auto/Search/Xapian' from PERL_LIB variable, 
	and add dot into PERL_SO variable.

Mon Jun 22 02:53:32 GMT 2009  Kosei Moriyama <cou929@gmail.com>

	* configure.ac,perl/Makefile.am: Add configure test to get appropriate
	  setting for directories to install perl files into. Also add test to
	  get perl module extension.
	* perl/util.i: Add %rename directive to rename "next()" function in 
	  xapian-bindings/xapian.i and "next(Xapian::weight min_wt)" function
	  in xapian-core/include/xapian/postingsource.h because these functions
	  conflicts perl's "next" keyword.

Sun Jun 21 21:45:28 GMT 2009  Kosei Moriyama <cou929@gmail.com>

	* perl/xapian.pm: remove a generated file (xapian.pm) from repository.
	* ChangeLog: add log message of revision 12910 (Mon Jun 15 17:58:09 GMT 2009).

Mon Jun 15 17:58:09 GMT 2009  Kosei Moriyama <cou929@gmail.comm>

	* Makefile.am,configure.ac: Add --with-perl configure option, 
  	  and add configure test to get appropriate setting for include 
	  path for perl.
	* perl/Makefile.am, perl/docs/Makefile.am,
	  perl/docs/examples/, perl/docs/index.html,
	  perl/t/, perl/util.i, perl/xapian.pm: Add perl subdirectory to 
	  build system.
=======
Wed Aug 25 15:15:36 GMT 2010  Olly Betts <olly@survex.com>

	* configure.ac: Use sys.version_info tuple, rather than string splicing
	  which assumes the Python "major.minor" is 3 characters (which would
	  fail if Python 2.10 were ever released, for example).

Tue Aug 24 06:02:17 GMT 2010  Olly Betts <olly@survex.com>

	* NEWS,configure.ac: Update for 1.2.3.

Tue Aug 24 05:09:10 GMT 2010  Olly Betts <olly@survex.com>

	* xapian-bindings.spec.in: Don't run autoreconf - it's no longer
	  required.

Sun Jun 27 05:24:00 GMT 2010  Olly Betts <olly@survex.com>

	* NEWS,configure.ac: Update for 1.2.2.

Sat Jun 26 16:01:26 GMT 2010  Olly Betts <olly@survex.com>

	* NEWS.SKELETON: Template NEWS entry.

Thu Jun 24 15:19:10 GMT 2010  Olly Betts <olly@survex.com>

	* php/util.i: COMPILE_DL_XAPIAN is no longer used now we have dropped
	  PHP4 support, so remove.

Tue Jun 22 15:18:44 GMT 2010  Richard Boulton <richard@tartarus.org>

	* python/pythontest3.py,python/smoketest3.py: Update python3 tests
	  to match the changes in the python 2 versions.  (They're not
	  expected to work currently, though, due to unicode handling
	  problems with the python 3 wrappers.)

Tue Jun 22 15:17:13 GMT 2010  Richard Boulton <richard@tartarus.org>

	* python/extra.i: Remove wrapping of QueryParser.set_stemmer() and
	  TermGenerator.set_stemmer(), which isn't needed with the better
	  way of handling ownership of python stemmer subclasses which Olly
	  committed in r14742.

Tue Jun 22 13:42:27 GMT 2010  Olly Betts <olly@survex.com>

	* NEWS,configure.ac: Update for 1.2.1.

Tue Jun 22 13:23:49 GMT 2010  Olly Betts <olly@survex.com>

	* csharp/Makefile.am: Now get StemImplementation.cs instead of
	  SWIGTYPE_p_Xapian__StemImplementation.cs.
	* java-swig/Makefile.am: Add StemImplementation.java.

Tue Jun 22 13:22:10 GMT 2010  Olly Betts <olly@survex.com>

	* csharp/util.i,java-swig/util.i: XAPIAN_SWIG_NO_DISOWN is no longer
	  needed, so revert that.

Tue Jun 22 11:18:41 GMT 2010  Olly Betts <olly@survex.com>

	* xapian.i: We don't need to use the DISOWN typemap now.

Tue Jun 22 10:55:03 GMT 2010  Olly Betts <olly@survex.com>

	* python/extra.i: Call __disown__() on the StemImplementation rather
	  than storing a reference to it.

Tue Jun 22 10:19:49 GMT 2010  Olly Betts <olly@survex.com>

	* python/smoketest2.py: Add coverage for wrapping the same MyStemmer
	  in a xapian.Stem more than once.

Tue Jun 22 10:17:23 GMT 2010  Olly Betts <olly@survex.com>

	* python/smoketest2.py: Check that all MyStemmer objects get deleted,
	  and that none get deleted more than once.

Tue Jun 22 08:29:11 GMT 2010  Richard Boulton <richard@tartarus.org>

	* python/extra.i: Wrap Stem.__init__, QueryParser.set_stemmer, and
	  TermGenerator.set_stemmer to put a reference to the python
	  object supplied into the object which will be using it.  This
	  ensures that the python object doesn't get deleted too soon, and
	  hopefully fixes #448.
	* python/smoketest2.py: Modify test so that a reference to the
	  newly created stemmer objects isn't explicitly held, to check
	  that automatic references are being held correctly.

Mon Jun 21 13:17:01 GMT 2010  Olly Betts <olly@survex.com>

	* NEWS: Sync with 1.0.21 and update from ChangeLog.

Mon Jun 21 05:58:52 GMT 2010  Olly Betts <olly@survex.com>

	* python/smoketest2.py,xapian.i: Sort out disowning of
	  StemImplementation so you don't need to call __disown__() explicitly.
	  Fixes ticket#448.

Sat Jun 12 11:57:55 GMT 2010  Olly Betts <olly@survex.com>

	* python/pythontest2.py: Fix testcase weight_normalise - for a
	  non-existent term, get_max_possible() can now return zero so you
	  can't calculate the reciprocal of it.

Sat Jun 12 06:25:08 GMT 2010  Olly Betts <olly@survex.com>

	* python/util.i: Add workaround so xapian.BAD_VALUENO is a constant
	  rather than variable which can't be written to. (ticket#297)
	* python/smoketest2.py: Add regression test for this by checking that
	  xapian.cvar doesn't exist.

Thu Jun 10 04:26:31 GMT 2010  Olly Betts <olly@survex.com>

	* xapian.i: Change MatchDecider and ExpandDecider dtors to be
	  declarations rather than empty definitions (should make no
	  difference, but it's cleaner if they match the Xapian headers).

Wed Jun 09 13:44:25 GMT 2010  Olly Betts <olly@survex.com>

	* xapian.i: Only mark Xapian::StemImplementation as a director class if
	  we aren't ignoring it.

Wed Jun 09 13:36:54 GMT 2010  Olly Betts <olly@survex.com>

	* python/Makefile.am: Fix cleaning of test directories to use "rm -rf"
	  rather than "rm -f".

Thu Jun 03 15:21:13 GMT 2010  Richard Boulton <richard@tartarus.org>

	* csharp/Makefile.am: Add missing
	  SWIGTYPE_p_Xapian__StemImplementation.cs file.

Tue Jun 01 16:23:23 GMT 2010  Olly Betts <olly@survex.com>

	* csharp/util.i,java-swig/util.i,python/generate-python-exceptions,
	  python/smoketest2.py,xapian.i: Wrap Xapian::StemImplementation.
	  Currently only tested for Python, and requires explicit use of
	  __disown__() there.

Thu May 27 22:30:54 GMT 2010  Olly Betts <olly@survex.com>

	* xapian.i: Ignore Xapian::StemImplementation for now so that the
	  tree builds while I sort out wrapping it properly.

Thu May 27 09:34:13 GMT 2010  Olly Betts <olly@survex.com>

	* php/except.i: zend_throw_exception() returns, so we should return
	  control to PHP directly after calling it to avoid needless extra
	  work and possible issues.

Wed May 19 09:12:36 GMT 2010  Richard Boulton <richard@tartarus.org>

	* python/extra.i: Ensure that __all__ is populated after local
	  symbols are deleted - this fixes "from xapian import *".  Fixes
	  #477.
	* python/pythontest2.py,python/test_xapian_star.py: Add a test that
	  "from xapian import *" works - unfortunately, this requires a
	  separate file, since the syntax is only valid at module level,
	  and we don't want to pollute the namespace of the rest of the
	  tests.

Sun May 16 13:27:17 GMT 2010  Olly Betts <olly@survex.com>

	* java-swig/Makefile.am: Update list of generated java sources.

Sun May 16 12:05:29 GMT 2010  Olly Betts <olly@survex.com>

	* Makefile.am,configure.ac,guile/Makefile.am,guile/util.i: Remove
	  non-functional disabled guile bindings left over from Open Muscat
	  days - if someone wanted to add guile bindings, it would be easier to
	  start from scratch.

Tue May 04 19:47:40 GMT 2010  Richard Boulton <richard@tartarus.org>

	* python/replicationtest2.py: Some modifications to the replication
	  test to check that changesets get applied correctly.

Tue May 04 15:26:53 GMT 2010  Olly Betts <olly@survex.com>

	* python/smoketest2.py: Check len(mset) works (improving test coverage
	  of Python-specific wrapping).

Wed Apr 28 10:43:28 GMT 2010  Olly Betts <olly@survex.com>

	* NEWS: Sync with 1.0.20.

Wed Apr 28 10:41:45 GMT 2010  Olly Betts <olly@survex.com>

	* configure.ac: Tell libtool not to link in deplibs on platforms where
	  we know they aren't needed.
	* configure.ac: On Linux, extract the library search path from ldconfig
	  which gives us the default entries reliably.
	* NEWS,configure.ac: 1.2.0.

Wed Apr 21 03:09:49 GMT 2010  Olly Betts <olly@survex.com>

	* configure.ac: Fix typo so path to ruby is reported in Ruby < 1.8 is
	  found.

Tue Apr 20 11:57:03 GMT 2010  Olly Betts <olly@survex.com>

	* python/Makefile.am: Set a sh trap to clean up any .pyc files created
	  by running a testsuite program.  Remove *.pyc (not just
	  testsuite.pyc) on "make clean".

Tue Apr 20 11:06:55 GMT 2010  Olly Betts <olly@survex.com>

	* python/Makefile.am: Set PYTHONDONTWRITEBYTECODE=1 in the environment
	  to prevent generating .pyc files in srcdir for Python >= 2.6.  Partly
	  addresses ticket#315.

Thu Apr 15 04:36:01 GMT 2010  Olly Betts <olly@survex.com>

	* NEWS,configure.ac: Update for 1.1.5.

Wed Mar 03 06:25:54 GMT 2010  Olly Betts <olly@survex.com>

	* tcl8/docs/index.html: Document WritableDatabase's close method as
	  a way to sidestep the whole destructor issue.  (ticket#62)
	  Improve wording in a few places.

Mon Feb 15 14:01:20 GMT 2010  Olly Betts <olly@survex.com>

	* configure.ac: Update for 1.1.4.

Mon Feb 15 13:46:41 GMT 2010  Olly Betts <olly@survex.com>

	* NEWS: Fix typo in 1.1.3 NEWS.  Add missing note that 1.1.3
	  includes all relevant changes from 1.0.15-1.0.17.  Add note that
	  1.1.4 includes all relevant changes from 1.0.18.

Mon Feb 15 13:17:39 GMT 2010  Olly Betts <olly@survex.com>

	* NEWS: Update from ChangeLog and 1.0.18.

Mon Feb 15 12:17:03 GMT 2010  Olly Betts <olly@survex.com>

	* php/util.i: Remove (C) header since the code it was added for was
	  reverted.

Fri Feb 05 11:42:29 GMT 2010  Richard Boulton <richard@tartarus.org>

	* csharp/Makefile.am,php/smoketest.php,php/util.i,python/extra.i,
	  python/pythontest2.py,python/util.i: Update to match the removal
	  of ValueCountMatchSpy from core.

Wed Feb 03 17:52:44 GMT 2010  Richard Boulton <richard@tartarus.org>

	* xapian.i: Add wrappers for Database::get_doclength_lower_bound(),
	  Database::get_doclength_upper_bound(),
	  Database::get_wdf_upper_bound() for all languages.  Also, expose
	  the skip_to() and check() methods on ValueIterator, and expose
	  Database::valuestream_begin() and Database::valuestream_end().
	  Fixes ticket #431.
	* python/: Add ValueStreamItem and ValueStreamIter to wrap the
	  iterators returned from the valuestream methods.  Wrap and
	  replace the C++ valuestream_begin() and valuestream_end() methods
	  with a Database.valuestream() method which returns a
	  ValueStreamIter.  Add a test for this (test_valuestream_iter()).
	* ruby/: Add safe wrapper for the valuestream iterator, add a
	  "docid" member to the Value wrapper for ValueIterator, and add a
	  test for this.

Wed Feb 03 15:17:27 GMT 2010  Richard Boulton <richard@tartarus.org>

	* ruby/smoketest.rb,ruby/util.i,ruby/xapian.rb: Wrap and test
	  ValueCountMatchSpy::values_begin() and values_end() for ruby.

Wed Feb 03 15:11:39 GMT 2010  Richard Boulton <richard@tartarus.org>

	* python/docs/index.html: Document ValueCountMatchSpy.values() and
	  top_values().

Wed Feb 03 15:09:09 GMT 2010  Richard Boulton <richard@tartarus.org>

	* python/extra.i,python/pythontest2.py: Wrap the
	  ValueCountMatchSpy::values_begin() and values_end() methods as a
	  values() pythonic iterator.

Wed Feb 03 13:37:22 GMT 2010  Richard Boulton <richard@tartarus.org>

	* python/util.i: Remove unused typemap pair which was used for
	  wrapping the old ValueCountMatchSpy::get_top_values() method.

Wed Feb 03 13:22:25 GMT 2010  Richard Boulton <richard@tartarus.org>

	* csharp/Makefile.am,python/extra.i,python/pythontest2.py,
	  ruby/smoketest.rb,ruby/util.i,ruby/xapian.rb: Update to add
	  support and tests for the new TermIterator-based
	  ValueCountMatchSpy::top_values methods.  Also for the removal of
	  StringAndFrequency from the API.

Tue Feb 02 15:28:28 GMT 2010  Richard Boulton <richard@tartarus.org>

	* python/Makefile.am: Comment out replicationtest by default again;
	  it's still not reliable.

Tue Feb 02 15:22:29 GMT 2010  Richard Boulton <richard@tartarus.org>

	* csharp/Makefile.am: Remove one more reference to NumericRange
	  which slipped through the net.

Tue Feb 02 15:18:57 GMT 2010  Richard Boulton <richard@tartarus.org>

	* csharp/Makefile.am,python/extra.i,python/pythontest2.py,xapian.i:
	  Remove NumericRanges from trunk - their API is still uncertain,
	  so I want to do a bit more development work on them on the
	  matchspy branch before committing to support them for several
	  years.

Tue Feb 02 14:05:07 GMT 2010  Richard Boulton <richard@tartarus.org>

	* python/Makefile.am: replicationtest.py should be working now, so
	  re-enable it.  If it still fails occasionally, I'd like to
	  investigate why; it works for me.

Tue Feb 02 14:03:26 GMT 2010  Richard Boulton <richard@tartarus.org>

	* python/replicationtest2.py: Fix the replication test to work; was
	  broken by the change to chert as the default database format.
	  The tests needs to fiddle with the database's uuid to simulate
	  various situations, so now needs to fiddle with the iamchert file
	  instead of the uuid file.

Tue Feb 02 13:52:17 GMT 2010  Richard Boulton <richard@tartarus.org>

	* xapian-head.i: Remove <xapian/replication.h> include which I'd
	  missed.

Tue Feb 02 13:02:00 GMT 2010  Richard Boulton <richard@tartarus.org>

	* xapian.i: Remove the replication API from the bindings.  Access
	  to replication, for now, is via the command-line scripts: this is
	  similiar to the access to running a remote database server, and
	  the access to database compaction and checking.  See ticket #347
	  for some commentary.

Tue Feb 02 12:56:25 GMT 2010  Richard Boulton <richard@tartarus.org>

	* php/smoketest.php,php/util.i,python/extra.i,python/pythontest2.py:
	  Add copyright lines missed from the previous two commits.

Tue Feb 02 12:37:55 GMT 2010  Richard Boulton <richard@tartarus.org>

	* php/smoketest.php,php/util.i: Add typemap to convert the output
	  for ValueCountMatchSpy::get_values() to an array, and test for it.
	  Fixes #216.

Tue Feb 02 11:46:59 GMT 2010  Richard Boulton <richard@tartarus.org>

	* python/extra.i,python/pythontest2.py: Fix bug in
	  Enquire.clear_matchspies(), and add regression test.

Tue Dec 22 23:09:03 GMT 2009  Olly Betts <olly@survex.com>

	* ruby/Makefile.am,ruby/docs/Makefile.am,ruby/docs/generate-rdoc-stubs,
	  ruby/generate-rdoc-stubs: Adjust the rdoc generation code to avoid
	  including a reference to a mysterious "rdoc.rb" with an ugly path.

Tue Dec 22 12:37:20 GMT 2009  Olly Betts <olly@survex.com>

	* csharp/Makefile.am,csharp/docs/index.html,java-swig/Makefile.am,
	  php/docs/index.html,python/docs/index.html,ruby/docs/index.html,
	  tcl8/docs/index.html,xapian-head.i,xapian.i: Update for the new
	  Brass backend.

Fri Dec 18 00:47:34 GMT 2009  Olly Betts <olly@survex.com>

	* ruby/docs/Makefile.am: Fix the fixed fix for the previous fix.

Thu Dec 17 14:52:03 GMT 2009  Olly Betts <olly@survex.com>

	* ruby/docs/Makefile.am: Fix fix for previous fix.

Thu Dec 17 00:12:45 GMT 2009  Olly Betts <olly@survex.com>

	* ruby/docs/Makefile.am: Fix previous fix.

Wed Dec 16 12:56:45 GMT 2009  Olly Betts <olly@survex.com>

	* ruby/docs/Makefile.am: Fix previous change to work in VPATH build.

Wed Dec 16 08:21:43 GMT 2009  Olly Betts <olly@survex.com>

	* ruby/Makefile.am,ruby/docs/Makefile.am,ruby/generate-rdoc-stubs,
	  ruby/xapian.rb: Generate entries in the rdocs for all classes which
	  aren't documented via xapian.rb.  Fixes ticket#417.

Mon Dec 07 01:15:49 GMT 2009  Olly Betts <olly@survex.com>

	* ruby/docs/Makefile.am: Run rdoc with the current directory set to
	  where xapian.rb is so we don't build absolute paths into the
	  generated HTML.  Should address part of ticket#417.

Thu Dec 03 06:07:07 GMT 2009  Olly Betts <olly@survex.com>

	* php/util.i: Use const string & instead of string.

Wed Nov 18 10:56:54 GMT 2009  Olly Betts <olly@survex.com>

	* NEWS,configure.ac: Update for 1.1.3.

Wed Nov 18 02:56:22 GMT 2009  Olly Betts <olly@survex.com>

	* NEWS: Update from 1.0.17 and ChangeLog.

Tue Nov 03 06:09:39 GMT 2009  Olly Betts <olly@survex.com>

	* java/native/Enquire.cc: Fix memory leak when passing a matchdecider
	  to Enquire::get_mset().

Thu Oct 29 09:40:54 GMT 2009  Richard Boulton <richard@lemurconsulting.com>

	* php/except.i: Add a call to TSRMLS_FETCH to start of
	  XapianExceptionHandler(), as seems to be required by PHP if
	  compiled with multithreaded mode.  Fixes #411.

Thu Sep 17 15:20:14 GMT 2009  Olly Betts <olly@survex.com>

	* xapian.i: Update the comment about visibility.h and deprecated.h and
	  remove the FIXME.

Thu Sep 17 15:13:55 GMT 2009  Olly Betts <olly@survex.com>

	* csharp/Makefile.am,python/generate-python-exceptions,xapian.i:
	  Update for the Sorter->KeyMaker changes.

Thu Sep 17 13:11:47 GMT 2009  Olly Betts <olly@survex.com>

	* NEWS: Update from ChangeLog.

Thu Sep 17 12:59:22 GMT 2009  Olly Betts <olly@survex.com>

	* xapian.i: Ignore PostingSource::serialise(), Weight::serialise()
	  and Weight::unserialise() as they aren't useful to wrap.

Tue Sep 15 02:11:06 GMT 2009  Olly Betts <olly@survex.com>

	* python/Makefile.am: Restore the "./" path to the sourced file
	  libtoolconfig.tmp as ksh requires it.

Fri Sep 11 00:50:38 GMT 2009  Olly Betts <olly@survex.com>

	* xapian-bindings.spec.in: Add support for building RPM packages of
	  Ruby, from a patch from Ben Walton.

Fri Sep 11 00:28:47 GMT 2009  Olly Betts <olly@survex.com>

	* xapian-bindings.spec.in: Improve package summaries - the files are
	  needed to *use* scripts as well as to develop them.  Use "Tcl"
	  instead of "TCL" as the former is more conventional.

Thu Sep 10 13:33:57 GMT 2009  Olly Betts <olly@survex.com>

	* configure.ac: Comment tweak.

Thu Sep 10 13:24:52 GMT 2009  Olly Betts <olly@survex.com>

	* configure.ac: Default to looking for xapian-config-1.1.

Thu Sep 10 06:49:10 GMT 2009  Olly Betts <olly@survex.com>

	* NEWS: Sync changes from 1.0.15 and 1.0.16 and update from ChangeLog.

Wed Aug 26 14:44:33 GMT 2009  Olly Betts <olly@survex.com>

	* ruby/docs/index.html: www.xapian.org -> xapian.org.

Wed Aug 26 05:37:25 GMT 2009  Olly Betts <olly@survex.com>

	* python/Makefile.am: No need for "./" relative path on sourced file.

Mon Aug 17 12:46:17 GMT 2009  Richard Boulton <richard@lemurconsulting.com>

	* csharp/Makefile.am: Add missing assemblys.

Mon Aug 17 07:39:32 GMT 2009  Richard Boulton <richard@lemurconsulting.com>

	* python/extra.i: Add support to the NumericRanges object to get
	  the ranges as a dict.
	* python/util.i: Fix a memory leak on error (in theory - I've not
	  got a way to generate this error, so haven't been able to produce
	  the leak or test the fix).
	* python/pythontest2.py: Update tests to cover new NumericRanges
	  object.

Mon Aug 10 13:09:12 GMT 2009  Olly Betts <olly@survex.com>

	* csharp/Makefile.am,xapian.i: Update for SerialisationContext to
	  Registry rename.

Sun Aug 02 12:21:05 GMT 2009  Richard Boulton <richard@lemurconsulting.com>

	* python/pythontest3.py: Sync with pythontest2.

Sun Aug 02 12:19:24 GMT 2009  Richard Boulton <richard@lemurconsulting.com>

	Merge from matchspy branch
	* csharp/Makefile.am,python/extra.i,python/pythontest2.py,
	  python/util.i,xapian.i: Add support for new MatchSpy class, and
	  the matchspy.h header.

Sat Aug 01 10:07:02 GMT 2009  Richard Boulton <richard@lemurconsulting.com>

	* python/pythontest3.py: Update to match pythontest2.py (after 2to3
	  conversion).

Sat Aug 01 09:58:32 GMT 2009  Olly Betts <olly@survex.com>

	* php/Makefile.am,php/smoketest.php,php/smoketest5.php: Merged the PHP
	  "smoketest" back together now we don't need to support PHP4 as well.

Sun Jul 26 21:55:47 GMT 2009  Richard Boulton <richard@lemurconsulting.com>

	* python/doxy2swig.py: Tell textwrap not to break long words -
	  fixes a load of places in the documentation comments where C++
	  names and type names were cut in two.  Also fixes a problem on
	  the postingsource branch where actual python identifiers were
	  being cut in two (for some very long identifiers).

Thu Jul 23 04:13:02 GMT 2009  Olly Betts <olly@survex.com>

	* NEWS,configure.ac: Update for 1.1.2.

Tue Jul 21 17:12:06 GMT 2009  Olly Betts <olly@survex.com>

	* NEWS: Update from ChangeLog and sync with 1.0.13 and 1.0.14.

Tue Jul 21 04:38:51 GMT 2009  Olly Betts <olly@survex.com>

	* python/extra.i: Sort out iterators to work with the Python 3
	  next()/__next__() changes.  (ticket#246)

Tue Jul 21 03:37:38 GMT 2009  Olly Betts <olly@survex.com>

	* python/extra.i: Python 3 doesn't support unbound methods, so use
	  lambda to work around this in a way which also works with Python 2.

Mon Jul 20 14:51:10 GMT 2009  Olly Betts <olly@survex.com>

	* python/util.i: Remove unused empty Xapian::PythonProblem C++ class.

Mon Jul 20 14:46:24 GMT 2009  Olly Betts <olly@survex.com>

	* python/pythontest2.py,python/pythontest3.py: Cast the result of
	  integer division to an integer - in Python 3 this returns a float
	  and even in Python 2 the cast makes the intent clearer.

Mon Jul 20 14:03:39 GMT 2009  Olly Betts <olly@survex.com>

	* python/extra.i,python/util.i: Use a multi-arg argout typemap to
	  avoid having to mess around with ValueRangeProcessor.__call__().

Mon Jul 20 12:54:51 GMT 2009  Olly Betts <olly@survex.com>

	* python/extra.i,python/util.i: Use %rename for renaming get_hit to
	  _get_hit_internal.  Taken from patch in ticket #246.

Mon Jul 20 12:32:10 GMT 2009  Olly Betts <olly@survex.com>

	* python/extra.i,python/util.i: Rename metadata_keys_begin and
	  metadata_keys_end using %rename rather than using delete and
	  assignment in Python.  This should reduce start-up time for the
	  Python bindings a fraction.  Taken from Peter Kelm's patch in
	  ticket#246.

Mon Jul 20 11:58:30 GMT 2009  Olly Betts <olly@survex.com>

	* python/Makefile.am: Need to run doxy2swig.py from $(srcdir).

Mon Jul 20 03:31:44 GMT 2009  Olly Betts <olly@survex.com>

	* configure.ac,python/doxy2swig.py,python/doxy2swig.py.in: We
	  explicitly run doxy2swig.py from the Makefile using $(PYTHON) so
	  there is no need to AC_CONFIG_FILES it to substitute @PYTHON@ in the
	  #! line.

Mon Jul 20 02:40:09 GMT 2009  Olly Betts <olly@survex.com>

	* python/pythontest3.py,python/smoketest3.py: Fix "from .testsuite
	  import *" to "from testsuite import *".

Fri Jun 26 10:24:51 GMT 2009  Olly Betts <olly@survex.com>

	* ruby/smoketest.rb: Add regression test for failing to accept an
	  integer value > MAXINT for a double parameter, fixed by upgrading
	  to using the latest SWIG SVN trunk.

Wed Jun 10 01:12:23 GMT 2009  Olly Betts <olly@survex.com>

	* configure.ac: Update for 1.1.1.

Tue Jun 09 14:01:04 GMT 2009  Olly Betts <olly@survex.com>

	* NEWS: Update for 1.1.1.
>>>>>>> 96568b27

Wed May 27 05:52:20 GMT 2009  Olly Betts <olly@survex.com>

	* README: Add note about GSoC 2009 project to reimplement Perl bindings
	  using SWIG.

Wed May 20 20:55:13 GMT 2009  Richard Boulton <richard@lemurconsulting.com>

	* xapian.i: Add overloaded version of set_collapse_key() to
	  bindings which exposes the new parameter.

Tue May 19 09:21:33 GMT 2009  Olly Betts <olly@survex.com>

	* python/docs/index.html,python/extra.i,python/smoketest2.py,
	  tcl8/docs/index.html,tcl8/smoketest.tcl,xapian.i: Wrap
	  Query::MatchAll and Query::MatchNothing for Python and Tcl8 and
	  document how they are wrapped (ticket#158).
	* csharp/docs/index.html,php/docs/index.html,ruby/docs/index.html:
	  Document that Query::MatchAll and Query::MatchNothing aren't wrapped
	  for these languages yet, and to use Query("") and Query() instead.

Tue May 19 09:17:41 GMT 2009  Olly Betts <olly@survex.com>

	* php/util.i: %pragma(php4) -> %pragma(php) (purely cosmetic change).

Tue May 19 04:48:06 GMT 2009  Olly Betts <olly@survex.com>

	* configure.ac: Don't test an empty $CSC further which saves a fork
	  and avoids an odd looking message.

Sat May 16 08:51:15 GMT 2009  Olly Betts <olly@survex.com>

	* python/docs/examples/simplematchdecider.py: Pick "avoid_value" from
	  the second parameter, not the third.
	* python/docs/examples/simplematchdecider.py,
	  python/docs/examples/simplesearch.py: Use str.join() for simpler,
	  clearer code.

Mon May 11 12:20:31 GMT 2009  Olly Betts <olly@survex.com>

	* xapian.i: Oops, make that PostingSource::register_matcher_().

Mon May 11 10:50:21 GMT 2009  Olly Betts <olly@survex.com>

	* xapian.i: Fix for PostingSource::set_matcher_() change.

Sat May 09 07:59:10 GMT 2009  Olly Betts <olly@survex.com>

	* xapian-head.i: Update to work with new ValueIteratorEnd_ proxy
	  class.

Wed May 06 06:45:22 GMT 2009  Olly Betts <olly@survex.com>

	* README,python/docs/index.html: Update documentation for mod_python
	  issues and also document the related mod_wsgi issue.  The status
	  is now that everything seems to work if you stick to the main
	  interpreter (ticket#185 and ticket#364).

Tue May 05 13:11:43 GMT 2009  Richard Boulton <richard@lemurconsulting.com>

	Merge from opsynonym branch:
	* python/smoketest2.py,python/smoketest3.py: Update tests with
	  FLAG_PARTIAL to expect SYNONYM in generated query.

Wed Apr 29 15:42:37 GMT 2009  Olly Betts <olly@survex.com>

	* README: Note that the testsuite fails due to a bug in the test/unit
	  module in Ruby 1.9.0, but applications using the bindings should
	  work, and that the testsuite works with Ruby 1.9.1.  Drop all mention
	  of Ruby 1.6.x as that appears to be completely dead both upstream
	  and in the wild.

Wed Apr 29 13:06:55 GMT 2009  Olly Betts <olly@survex.com>

	* configure.ac: Update required SWIG version to r11194 to get better
	  Python 3 support (ticket#346) and to eliminate superfluous GIL
	  locking calls (ticket#185).

Mon Apr 27 08:43:37 GMT 2009  Olly Betts <olly@survex.com>

	* xapian-bindings.spec.in: Update for rename of XapianSharp.so to
	  _XapianSharp.so.

Mon Apr 27 08:37:22 GMT 2009  Olly Betts <olly@survex.com>

	* xapian-bindings.spec.in: Update for where we now install the tcl8
	  bindings.

Thu Apr 23 06:59:22 GMT 2009  Olly Betts <olly@survex.com>

	* Makefile.am,configure.ac,csharp/Makefile.am,csharp/docs/Makefile.am,
	  generic/generic.mk,guile/Makefile.am,java-swig/Makefile.am,
	  java/Makefile.am,java/native/Makefile.am,java/org/xapian/Makefile.am,
	  java/org/xapian/errors/Makefile.am,
	  java/org/xapian/examples/Makefile.am,php/Makefile.am,
	  php/docs/Makefile.am,python/Makefile.am,python/docs/Makefile.am,
	  ruby/Makefile.am,ruby/docs/Makefile.am,tcl8/Makefile.am,
	  tcl8/docs/Makefile.am: Fix things up so that in a bootstrapped SVN
	  tree, automatic regeneration of autotools-generated files uses the
	  in-tree versions of the autotools.
	* configure.ac,java/Makefile.am,java/org/Makefile.am: Eliminate
	  java/org/Makefile.am which just forwards to its "xapian"
	  subdirectory.

Wed Apr 22 13:57:58 GMT 2009  Olly Betts <olly@survex.com>

	* NEWS: Fix date.

Wed Apr 22 13:51:21 GMT 2009  Olly Betts <olly@survex.com>

	* NEWS: Update for 1.1.0.

Wed Apr 22 11:55:48 GMT 2009  Olly Betts <olly@survex.com>

	* configure.ac: Put XAPIAN_CXXFLAGS in CXXFLAGS (rather than
	  AM_CXXFLAGS) for the duration of configure, since AM_CXXFLAGS isn't
	  used for test compiles by configure (we need it as it may include
	  options to put the compiler into ISO C++ mode).

Tue Apr 21 06:40:37 GMT 2009  Olly Betts <olly@survex.com>

	* INSTALL: Python 2.6 and later look in ~/.local for Python modules so
	  update the instructions to suggest users use this standard location
	  for installing without root access.

Tue Apr 21 05:59:29 GMT 2009  Olly Betts <olly@survex.com>

	* NEWS: Clean up for release.

Mon Apr 20 14:23:47 GMT 2009  Olly Betts <olly@survex.com>

	* NEWS: Sync changes from 1.0.12.

Sat Apr 18 08:25:11 GMT 2009  Olly Betts <olly@survex.com>

	* INSTALL: Speak of 0.9.3 in the past tense.  Add a note about being
	  able to pass variables to configure to pick which of several
	  parallel installations of a language to build for.

Sun Apr 05 03:59:31 GMT 2009  Olly Betts <olly@survex.com>

	* NEWS: Update from ChangeLog.

Fri Mar 27 03:27:03 GMT 2009  Olly Betts <olly@survex.com>

	* csharp/util.i,java-swig/util.i,ruby/util.i: Remove %rename
	  directives for get_sumpart_needs_doclength as this method no longer
	  exists.

Wed Mar 25 17:31:28 GMT 2009  Richard Boulton <richard@lemurconsulting.com>

	* python/pythontest2.py: Change deletion of database objects to
	  Database.close() calls, which should be more robust across
	  different python implementations, and should also avoid problems
	  on windows when the temporary database directories are deleted if
	  other objects which aren't deleted have lingering references to
	  the database.

Tue Mar 24 12:37:45 GMT 2009  Richard Boulton <richard@lemurconsulting.com>

	* ruby/Makefile.am: Fix dependency target in ruby's xapian_wrap.d
	  file.

Mon Mar 23 11:49:10 GMT 2009  Olly Betts <olly@survex.com>

	* python/generate-python-exceptions,python/pythontest2.py,
	  python/pythontest3.py: Update for PostingSource::reset() ->
	  PostingSource::init() rename.

Wed Mar 18 06:05:31 GMT 2009  Olly Betts <olly@survex.com>

	* python/docs/index.html: Non-pythonic iterators now being removed
	  in 1.3.0, not 1.2.0.

Mon Mar 16 14:05:50 GMT 2009  Olly Betts <olly@survex.com>

	* NEWS: Sync with 1.0.11.

Wed Mar 11 11:31:59 GMT 2009  Richard Boulton <richard@lemurconsulting.com>

	* python/pythontest2.py,python/pythontest3.py: Round the weights
	  returned for the OP_SCALE_WEIGHT test, to avoid failing due to
	  rounding errors.

Wed Mar 11 11:18:57 GMT 2009  Olly Betts <olly@survex.com>

	* xapian.i: Updated to wrap xapian/weight.h directly, such that it
	  builds with the new Xapian::Weight class.

Wed Mar 11 11:15:18 GMT 2009  Richard Boulton <richard@lemurconsulting.com>

	* python/testsuite2.py,python/testsuite3.py: Remove bare except:
	  handlers from testsuite, so ctrl-C stop the whole testsuite, not
	  just one test.

Wed Mar 11 00:06:54 GMT 2009  Richard Boulton <richard@lemurconsulting.com>

	* python/pythontest3.py: Update to match pythontest2.py (after
	  passing through 2to3).

Tue Mar 10 18:02:08 GMT 2009  Richard Boulton <richard@lemurconsulting.com>

	* python/extra.i,python/pythontest2.py: Preserve posting sources on
	  queries when set on enquire, and when retrieved from enquire
	  objects.

Tue Mar 10 17:46:48 GMT 2009  Richard Boulton <richard@lemurconsulting.com>

	* python/extra.i: When making a query object, keep references to
	  posting sources in the query.  Copy references for sub queries
	  into parent queries, too.
	* python/pythontest2.py: Modify test to include regression test for
	  the above.

Tue Mar 10 17:06:56 GMT 2009  Richard Boulton <richard@lemurconsulting.com>

	* python/extra.i: Add better support for deprecation of single
	  argument form of the Enquire::set_sort_by_* methods, and for
	  deprecation of the old name ("ascending") for the second
	  argument.  Add deprecation warnings to the remaining three
	  set_sort_by_*value* methods, too.

Tue Mar 10 09:14:44 GMT 2009  Richard Boulton <richard@lemurconsulting.com>

	* python/extra.i: Keep references to Stoppers and Sorters set on
	  objects, to avoid segfaults when they go out of scope, and add
	  deprecation warnings for single argument form of the set_sort_by_*
	  methods.
	* python/pythontest2.py: Tests for the above.

Thu Mar 05 10:34:38 GMT 2009  Richard Boulton <richard@lemurconsulting.com>

	* xapian.i: There are now several useful built-in posting sources,
	  so remove the code which ignores postingsource.h if there aren't
	  directors.

Thu Mar 05 08:01:18 GMT 2009  Olly Betts <olly@survex.com>

	* configure.ac: Fix comment to match code.

Wed Mar 04 23:37:29 GMT 2009  Olly Betts <olly@survex.com>

	* python/pythontest2.py: Fix comment typo.

Wed Mar 04 23:33:17 GMT 2009  Olly Betts <olly@survex.com>

	* php/docs/examples/simpleindex.php5,python/pythontest2.py,
	  python/pythontest3.py,python/replicationtest2.py,
	  tcl8/docs/examples/simpleindex.tcl,xapian.i: Update for the
	  "WritableDatabase::flush()" to "WritableDatabase::commit()" change.

Wed Mar 04 23:23:14 GMT 2009  Olly Betts <olly@survex.com>

	* xapian.i: Wrap MSet::get_uncollapsed_matches_lower_bound(),
	  MSet::get_uncollapsed_matches_estimated(), and
	  MSet::get_uncollapsed_matches_upper_bound().

Wed Mar 04 16:56:28 GMT 2009  Richard Boulton <richard@lemurconsulting.com>

	* python/extra.i: When ValueRangeProcessors are passed to the
	  QueryParser, keep a list of them so that they're not deleted
	  until the QueryParser is.
	* python/pythontest2.py: Regression test that the proxying works -
	  this test crashed without the patch to extra.i.

Mon Mar 02 20:45:09 GMT 2009  Richard Boulton <richard@lemurconsulting.com>

	* python/extra.i: Remove Document_unserialise and
	  Query_unserialise from API.

Mon Mar 02 10:32:59 GMT 2009  Richard Boulton <richard@lemurconsulting.com>

	* csharp/Makefile.am,xapian.i: Update with new serialisation
	  context class.

Mon Mar 02 08:38:36 GMT 2009  Richard Boulton <richard@lemurconsulting.com>

	* python/pythontest2.py: Extend "database closed" test slightly, to
	  cover a case which caused a segfault with core before revision
	  r11980.

Thu Feb 26 04:09:04 GMT 2009  Olly Betts <olly@survex.com>

	* configure.ac,ruby/Makefile.am: Workaround rubyio.h vs ruby/io.h
	  incompatibility.  Fix defaulting of RUBY_INC_ARCH to RUBY_INC.

Thu Feb 26 03:12:11 GMT 2009  Olly Betts <olly@survex.com>

	* configure.ac,ruby/Makefile.am: Fixes for Ruby 1.9 compatibility
	  (bug#323).

Mon Feb 16 11:09:20 GMT 2009  Richard Boulton <richard@lemurconsulting.com>

	* python/generate-python-exceptions,python/pythontest2.py,xapian.i:
	  Update for new posting source interface.

Sat Feb 07 00:18:45 GMT 2009  Richard Boulton <richard@lemurconsulting.com>

	* python/pythontest2.py: Add python test of document and query
	  serialisation and unserialisation.

Tue Jan 20 13:55:54 GMT 2009  Olly Betts <olly@survex.com>

	* ruby/util.i: Fix for Ruby 1.9 compatibility.

Mon Jan 19 23:16:13 GMT 2009  Olly Betts <olly@survex.com>

	* configure.ac: Use rubyhdrdir if it exists (it was added at some
	  point during Ruby 1.9 development).  See bug#323.

Tue Jan 06 00:54:51 GMT 2009  Olly Betts <olly@survex.com>

	* python/Makefile.am: Temporarily disable replicationtest.py
	  for now, as it just seems to fail most of the time.  See bug#320.

Tue Jan 06 00:43:58 GMT 2009  Olly Betts <olly@survex.com>

	* python/Makefile.am: Clean up any left over test databases on "make
	  clean".

Tue Jan 06 00:43:01 GMT 2009  Olly Betts <olly@survex.com>

	* python/pythontest2.py: All but two testcases delete the database(s)
	  they create if they pass, so fix the remaining two to do the same.

Mon Jan 05 04:09:05 GMT 2009  Olly Betts <olly@survex.com>

	* configure.ac: Allow Python buildings to be built on Cygwin (taken
	  from patch 1.0.7-python.patch from Cygwin Ports, and adapted for
	  Python 3.0 compatibility).

Mon Jan 05 02:14:17 GMT 2009  Olly Betts <olly@survex.com>

	* csharp/Makefile.am: Rename the compiled C++ wrapper from
	  XapianSharp.la to _XapianSharp.la to avoid a name clash on with the
	  C# assembly XapianSharp.dll on Microsoft Windows.

Mon Jan 05 00:36:48 GMT 2009  Olly Betts <olly@survex.com>

	* configure.ac: Allow PHP bindings to be built on Cygwin (patch
	  1.0.7-php.patch from Cygwin Ports).

Mon Jan 05 00:18:39 GMT 2009  Olly Betts <olly@survex.com>

	* configure.ac,ruby/Makefile.am: Allow ruby bindings to be built on
	  Cygwin (need to pass -lruby there).

Sun Jan 04 23:45:24 GMT 2009  Olly Betts <olly@survex.com>

	* configure.ac,tcl8/Makefile.am: Allow tcl8 bindings to be built on
	  Cygwin (based on patch 1.0.7-tcl.patch from Cygwin Ports).

Mon Dec 29 16:54:54 GMT 2008  James Aylett <james@tartarus.org>

	* python/docs/examples/: get_description() is now __str__() in Python.

Fri Dec 26 15:22:01 GMT 2008  Richard Boulton <richard@lemurconsulting.com>

	* xapian.i: Add Database.close() method.

Tue Dec 23 05:59:02 GMT 2008  Olly Betts <olly@survex.com>

	* csharp/xapian_wrap.d ruby/xapian_wrap.d php/xapian_wrap.d i
	  tcl8/xapian_wrap.d: svn:ignore dependency makefile fragments
	  generated by swig -MD.

Tue Dec 23 05:55:20 GMT 2008  Olly Betts <olly@survex.com>

	* python/: svn:ignore new generated databases.

Tue Dec 23 05:52:54 GMT 2008  Olly Betts <olly@survex.com>

	* configure.ac,python/Makefile.am,python/generate-python-exceptions,
	  python/generate-python-exceptions.in: Explicitly run
	  generate-python-exceptions using $(PERL) rather than generating it
	  with AC_OUTPUT just to substitute the "#!" line.

Mon Dec 22 15:08:33 GMT 2008  Richard Boulton <richard@lemurconsulting.com>

	* python/Makefile.am: Add replicationtest2.py to distribution.

Mon Dec 22 13:48:56 GMT 2008  Richard Boulton <richard@lemurconsulting.com>

	* python/Makefile.am: Enable the replication test by default, now
	  that it passes.

Mon Dec 22 13:47:05 GMT 2008  Richard Boulton <richard@lemurconsulting.com>

	* python/replicationtest.py,python/replicationtest2.py: Make
	  replication test a bit more stringent, and don't trigger
	  potential problems with swapping a database back in place by
	  updating the uuids, so each replicated database is effectively
	  brand new, as far as replication is concerned.

Sat Dec 20 11:41:42 GMT 2008  Richard Boulton <richard@lemurconsulting.com>

	* python/Makefile.am: Pass the default value of PYTHONPATH through
	  to python tests (just make sure our recently compiled modules are
	  at the start of it).  Pass abs_builddir in the TESTS_ENVIRONMENT
	  variable, since the replication test needs it.
	* python/replicationtest2.py: Add a test (currently failing) of
	  database replication under heavy concurrent modification load.

Sat Dec 20 10:17:11 GMT 2008  Richard Boulton <richard@lemurconsulting.com>

	* python/pythontest2.py: Fix test of get_eset() to match change in
	  behaviour of get_eset().
	* python/pythontest3.py: Bring up to date with pythontest2.py

Mon Dec 08 03:45:20 GMT 2008  Olly Betts <olly@survex.com>

	* debian/: Sync with 1.0 branch.

Mon Dec 08 03:18:22 GMT 2008  Olly Betts <olly@survex.com>

	* python/Makefile.am: Need to clean testsuite.pyc from srcdir since
	  that's where it gets generated as things stand (upstream fix for
	  Debian bug 506090).

Sat Nov 01 01:52:29 GMT 2008  Olly Betts <olly@survex.com>

	* NEWS: Sync with 1.0.9 and update from ChangeLog.

Fri Oct 31 22:53:13 GMT 2008  Olly Betts <olly@survex.com>

	* python/docs/index.html: Document Python-specific
	  Database.metadata_keys(prefix) method.

Fri Oct 31 19:22:53 GMT 2008  Richard Boulton <richard@lemurconsulting.com>

	* python/generate-python-exceptions.in: Convert
	  XapianSetPythonException to Xapian::SetPythonException, and
	  export it.  This is neccessary to allow separately compiled
	  extension modules to handle xapian errors appropriately.

Thu Oct 09 09:53:39 GMT 2008  Olly Betts <olly@survex.com>

	* configure.ac: Update autoconf requirement to 2.63, libtool to 2.2.6.

Sun Sep 28 14:31:49 GMT 2008  Richard Boulton <richard@lemurconsulting.com>

	* python/pythontest2.py: Change test_value_mods() to test chert
	  instead of flint, for extra regression test of recently fixed bug
	  in chert, and fix doccomment for test function.

Fri Sep 26 19:02:19 GMT 2008  Richard Boulton <richard@lemurconsulting.com>

	* python/pythontest2.py: Add a test of adding, modifying, and
	  deleting values.  This passed with flint (as committed), but
	  fails currently if the test is changed to use chert.

Fri Sep 26 04:54:39 GMT 2008  Richard Boulton <richard@lemurconsulting.com>

	* python/Makefile.am: Add testsuite2.py and testsuite3.py to
	  distribution.

Wed Sep 10 15:28:57 GMT 2008  Richard Boulton <richard@lemurconsulting.com>

	* python/generate-python-exceptions.in: Back out patch which added
	  XapianDirectorException to work around exception mangling bug in
	  swig, now that we're using a version of swig which has the bug
	  fixed.

Wed Sep 10 15:21:26 GMT 2008  Richard Boulton <richard@lemurconsulting.com>

	* ../swig: Update version of swig in use to current HEAD (swig
	  revision 10831.  Changes python import method to avoid giving a
	  warning with the upcoming 2.6 release (and failing with 2.7 or
	  later).  Also includes a different fix for ticket #289, so we
	  could back out our XapianDirectorException class now.

	  No other significant changes in the generated files - several
	  warning fixes, some rearrangement of the order of variable
	  declarations, some removal of code which wasn't used anyway.

Fri Sep 05 11:03:38 GMT 2008  Richard Boulton <richard@lemurconsulting.com>

	* python/pythontest2.py,python/pythontest3.py: Add test for
	  get_uuid() (not really python specific, but I can't easily add
	  this test to smoketest because it needs an on-disk database,
	  which there's no infrastructure in smoketest to clean up).

Fri Sep 05 09:59:02 GMT 2008  Richard Boulton <richard@lemurconsulting.com>

	* xapian.i: Add Database::get_uuid() to wrappers.

Thu Sep 04 04:30:09 GMT 2008  Olly Betts <olly@survex.com>

	* NEWS: Sync with 1.0.8.

Thu Sep 04 04:28:12 GMT 2008  Olly Betts <olly@survex.com>

	* configure.ac: Set version to 1.1.0.

Wed Sep 03 06:17:11 GMT 2008  Richard Boulton <richard@lemurconsulting.com>

	* python/generate-python-exceptions.in: Use our own
	  XapianDirectorException, to avoid the unwanted side effects of
	  the default SWIG mechanism.  Fixes ticket #289.
	* python/pythontest2.py,python/pythontest3.py: Add
	  test_director_exception(), which tests the fix for ticket #289.

Wed Sep 03 05:22:09 GMT 2008  Richard Boulton <richard@lemurconsulting.com>

	* python/util.i: Fix memory leaks in query constructor typemaps.
	  Also, remove old, commented out, code which almost certainly had
	  similar memory leaks - I don't think we're going to want this
	  code, but if we do, rewriting it by copying the maintained and
	  working code for the query constructor is less likely to lead to
	  subtle errors.

Mon Aug 04 05:06:46 GMT 2008  Olly Betts <olly@survex.com>

	* NEWS: Sync against 1.0.7 release.

Wed Jul 30 01:13:43 GMT 2008  Olly Betts <olly@survex.com>

	* python/generate-python-exceptions.in: Fix tiny comment typo.

Mon Jul 21 12:22:02 GMT 2008  Olly Betts <olly@survex.com>

	* configure.ac: Put the bug report URL as the third parameter to
	  AC_INIT.  Add proper m4 quoting in a few places (nowhere that
	  should actually change behaviour).  Use "dnl" comments in preference
	  to "#" comments to help reduce the size of the configure script.

Wed Jul 16 17:45:42 GMT 2008  Richard Boulton <richard@lemurconsulting.com>

	* python/: Rename test files to end with ...2.py, and add versions
	  generated by 2to3 named ...3.py.  (2to3 seems to be quite buggy
	  still, so the generated versions need some hand editing after
	  running it; in future, we should probably remove the ...3.py
	  versions and just automatically generate them.)

Thu Jul 10 10:47:50 GMT 2008  Olly Betts <olly@survex.com>

	* configure.ac: LT_PREREQ seems to need to be just before LT_INIT.

Wed Jul 09 23:02:02 GMT 2008  Olly Betts <olly@survex.com>

	* Makefile.am: Revert dist-hook fix - that problem is caused by using
	  libtool 1.5.x and we now require 2.2.x.
	* configure.ac: Add "LT_PREREQ([2.2.4])" to enforce this requirement.
	  Use LT_INIT instead of now deprecated AC_PROG_LIBTOOL.

Wed Jul 09 14:52:54 GMT 2008  Richard Boulton <richard@lemurconsulting.com>

	* Makefile.am: Add $(distdir) to directory names in dist-hook rule
	  to make it actually work.

Wed Jul 09 14:31:25 GMT 2008  Richard Boulton <richard@lemurconsulting.com>

	* Makefile.am: Add dist-hook rule to ensure that the m4 directory
	  exists; if it doesn't, autoreconf reports "couldn't open
	  directory `m4'".

Wed Jul 09 10:46:36 GMT 2008  Olly Betts <olly@survex.com>

	* configure.ac: The workaround to avoid probe code for F77, GCJ, and
	  RC being added to configure is no longer required now that we're
	  using libtool 2.2 so remove it.

Wed Jul 09 10:30:16 GMT 2008  Olly Betts <olly@survex.com>

	* csharp/Makefile.am,guile/Makefile.am,java-swig/Makefile.am,
	  java/Makefile.am,java/native/Makefile.am,php/Makefile.am,
	  python/Makefile.am,ruby/Makefile.am,tcl8/Makefile.am: More changes
	  neeed for --enable-quiet support.

Wed Jul 09 10:19:38 GMT 2008  Olly Betts <olly@survex.com>

	* configure.ac: Replace AM_CONFIG_HEADER with the more modern
	  AC_CONFIG_HEADERS.

Wed Jul 09 10:17:57 GMT 2008  Olly Betts <olly@survex.com>

	* Makefile.am,configure.ac: Add support for "--enable-quiet" like
	  xapian-core and omega have.

Wed Jul 09 10:14:47 GMT 2008  Olly Betts <olly@survex.com>

	* Makefile.am,configure.ac: Use AC_CONFIG_MACRO_DIR and
	  ACLOCAL_AMFLAGS as libtoolize 2.2.4 recommends.

Tue Jul 01 21:05:48 GMT 2008  Richard Boulton <richard@lemurconsulting.com>

	* python/pythontest.py,python/smoketest.py,python/testsuite.py:
	  Fixes to make tests closer to being compatible with python 3.0.

Mon Jun 30 19:56:48 GMT 2008  Richard Boulton <richard@lemurconsulting.com>

	* python/util.i: Fix #if PY_VERSION_HEX statements which aren't
	  inside %{ %} to be %#if.  Similarly for the corresponding #else
	  and #endifs.

Fri Jun 27 00:40:54 GMT 2008  Olly Betts <olly@survex.com>

	* NEWS: Update from ChangeLog and against 1.0 branch.

Thu Jun 26 03:08:06 GMT 2008  Olly Betts <olly@survex.com>

	* csharp/docs/index.html,php/docs/index.html,python/docs/index.html,
	  ruby/docs/index.html,tcl8/docs/index.html: Document all the database
	  factory functions for all languages.  Document the library version
	  functions for all languages.

Thu Jun 26 03:06:43 GMT 2008  Olly Betts <olly@survex.com>

	* java/native/: Make passing string from Java to C++ zero-byte safe.
	  It doesn't appear to be simple to make C++ to Java work though.

Thu Jun 26 00:47:16 GMT 2008  Olly Betts <olly@survex.com>

	* ruby/smoketest.rb: Update copyright notice for previous change.

Thu Jun 26 00:02:30 GMT 2008  Olly Betts <olly@survex.com>

	* ruby/smoketest.rb: Test the version reporting functions.

Wed Jun 25 21:35:49 GMT 2008  Olly Betts <olly@survex.com>

	* ruby/docs/index.html: Document how database factory functions are
	  wrapped.

Wed Jun 25 21:06:41 GMT 2008  Richard Boulton <richard@lemurconsulting.com>

	* python/extra.i: Tidy up the documentation comments for
	  TermListItem.

Tue Jun 24 18:21:12 GMT 2008  Richard Boulton <richard@lemurconsulting.com>

	* python/doxy2swig.py.in: Adjust to be compatible with python 3.0.
	  Fortunately, this can be done without breaking it for python 2.x.

Sat Jun 14 23:35:34 GMT 2008  Richard Boulton <richard@lemurconsulting.com>

	* python/util.i: Fix previous commit - one of the pieces of
	  conditional code was the wrong way round.

Sat Jun 14 12:09:45 GMT 2008  Richard Boulton <richard@lemurconsulting.com>

	* python/util.i: Fixes for compilation with python 3.0;
	  conditionally replace PyString_ methods with PyBytes_ methods.

Mon Jun 02 11:55:23 GMT 2008  Richard Boulton <richard@lemurconsulting.com>

	* python/Makefile.am: Add modern/xapian_wrap.d to CLEANFILES in
	  maintainer mode.

Mon Jun 02 11:54:55 GMT 2008  Richard Boulton <richard@lemurconsulting.com>

	* xapian.i: Add support for the new Database methods,
	  get_value_freq(), get_value_lower_bound() and
	  get_value_upper_bound().
	* python/pythontest.py: Add test of these methods.

Sun Jun 01 15:13:07 GMT 2008  Olly Betts <olly@survex.com>

	* configure.ac: Update version to 1.0.7 to match 1.0 branch.

Sun May 25 22:45:36 GMT 2008  Olly Betts <olly@survex.com>

	* NEWS: Update from ChangeLog and sync with 1.0 branch.

Sun May 25 17:15:43 GMT 2008  Olly Betts <olly@survex.com>

	* xapian-head.i: Fix dummy Chert and Flint Database factory functions,
	  used when Chert and/or Flint are disabled.

Sat May 24 08:51:22 GMT 2008  Richard Boulton <richard@lemurconsulting.com>

	* python/pythontest.py: Rename one of the two test_postingsource()
	  functions, so that they both get run!

Thu May 22 11:53:23 GMT 2008  Olly Betts <olly@survex.com>

	* csharp/docs/index.html,php/docs/index.html,ruby/docs/index.html,
	  tcl8/docs/index.html: The "program" version of Remote::open() *is*
	  now wrapped, so update the documentation.

Thu May 22 11:16:54 GMT 2008  Olly Betts <olly@survex.com>

	* python/docs/index.html: Fix typo (Database.synonym and synonym_begin
	  should be synonyms and synonyms_begin).

Thu May 22 11:07:24 GMT 2008  Olly Betts <olly@survex.com>

	* python/docs/index.html: The "program" version of Remote::open() *is*
	  now wrapped, so update the documentation.

Sun May 18 05:36:07 GMT 2008  Richard Boulton <richard@lemurconsulting.com>

	* python/docs/index.html: Update documentation of pythonic
	  iterators.
	* python/extra.i: Correct documentation comment for
	  Database.spellings().

Thu May 15 09:00:26 GMT 2008  Olly Betts <olly@survex.com>

	* java-swig/Makefile.am: Remove SWIGTYPE_p_bool.java as it is no
	  longer generated.

Thu May 15 08:11:04 GMT 2008  Olly Betts <olly@survex.com>

	* csharp/Makefile.am: Remove SWIGTYPE_p_bool.cs as it is no longer
	  generated.

Mon May 12 06:51:43 GMT 2008  Richard Boulton <richard@lemurconsulting.com>

	* python/pythontest.py: Add test of ValueWeightPostingSource.

Mon May 05 16:02:03 GMT 2008  Olly Betts <olly@survex.com>

	* php/except.i: Remove PHP4-specific stuff and tweak to maximise the
	  amount of exception handling code which is in the helper function.
	  Fix the copyright statements which were copied verbatim from
	  xapian.i whereas the code here is all fairly recent.

Mon May 05 11:03:52 GMT 2008  Richard Boulton <richard@lemurconsulting.com>

	* csharp/Makefile.am: Change names of generated files to match
	  those made by new SWIG version.

Mon May 05 11:58:45 BST 2008  Richard Boulton <richard@lemurconsulting.com>

	* ../swig: Update version of swig in use to current HEAD.  Causes
	  few changes other than whitespace to the generated bindings, but
	  makes new features in swig (such as better support for reference
	  counted pointers) available.  Also only performs initialisation
	  of swig wrapper once when there are multiple interpreters in use,
	  which could possibly help a little with bug #185.

Sat May 03 18:10:04 GMT 2008  Richard Boulton <richard@lemurconsulting.com>

	* configure.ac: Fix breakage introduced when I changed "print foo"
	  to "print(foo)" - join strings in the print with + instead of ,.
	  mingw builds can't have worked with this, though they may still
	  not!

Sat May 03 14:00:55 GMT 2008  Olly Betts <olly@survex.com>

	* xapian-bindings.spec.in: Remove "www." from xapian.org and
	  oligarchy.co.uk URLs.  Bump minimum required Python version to 2.3.

Sat May 03 10:59:58 GMT 2008  Olly Betts <olly@survex.com>

	* configure.ac: Improve code which prevents probing for f77, etc.

Fri May 02 17:24:17 GMT 2008  Richard Boulton <richard@lemurconsulting.com>

	* csharp/Makefile.am,guile/Makefile.am,java-swig/Makefile.am,
	  php/Makefile.am,ruby/Makefile.am,tcl8/Makefile.am: Seemed to work
	  for python, so use SWIG's -MD flag for all the other swig targets
	  too.

Fri May 02 15:21:41 GMT 2008  Richard Boulton <richard@lemurconsulting.com>

	* python/Makefile.am: Use SWIG's -MD flag to generate dependencies.

Fri May 02 15:21:22 GMT 2008  Richard Boulton <richard@lemurconsulting.com>

	* python/extra.i: Correct typo in comment.

Mon Apr 28 17:07:03 GMT 2008  Richard Boulton <richard@lemurconsulting.com>

	* python/pythontest.py: Fix python test of PostingSource to include
	  a reset() method.

Mon Apr 28 02:31:42 GMT 2008  Olly Betts <olly@survex.com>

	* python/generate-python-exceptions.in: Mark PostingSource::reset() as
	  a directed method.

Thu Apr 24 02:18:46 GMT 2008  Olly Betts <olly@survex.com>

	* configure.ac,generic/generic.mk: Back out the --swigheaders change.

Thu Apr 24 01:55:25 GMT 2008  Olly Betts <olly@survex.com>

	* python/Makefile.am: Use "-rmdir" rather than "|| true" for
	  consistency.

Wed Apr 23 18:14:10 GMT 2008  Richard Boulton <richard@lemurconsulting.com>

	* python/pythontest.py: Remove references to "flint" from test
	  database names (use "db_" instead).  Add a simple test of the
	  posting source stuff.

Wed Apr 23 17:42:41 GMT 2008  Richard Boulton <richard@lemurconsulting.com>

	* python/Makefile.am: Give up on MKDIR_P, and just use "-test -d
	  xapian || mkdir xapian" instead.

Wed Apr 23 17:03:21 GMT 2008  Richard Boulton <richard@lemurconsulting.com>

	* python/Makefile.am: Use $(MKDIR_P) instead of @MKDIR_P@, as
	  suggested by the automake documentation.

Wed Apr 23 15:23:03 GMT 2008  Richard Boulton <richard@lemurconsulting.com>

	* debian/python-xapian.install,python/Makefile.am,python/xapian.pth,
	  xapian-bindings.spec.in: Change way python bindings are installed
	  again, hopefully more successfully this time.  We found a problem
	  with the .pth method on some systems, so instead we now put all
	  the python files in a subdirectory called xapian/, but rename the
	  xapian.py file to __init__.py (and similarly for the .pyc and
	  .pyo files).  This makes it into a python package, and seems to
	  work well, and also hides the internal _xapian module from public
	  view.

Wed Apr 23 11:02:45 GMT 2008  Olly Betts <olly@survex.com>

	* csharp/Makefile.am,java-swig/Makefile.am,
	  python/generate-python-exceptions.in,xapian.i: Only wrap
	  PostingSource where we have directors.  Fix up various issues
	  with the wrapping.

Wed Apr 23 09:43:06 GMT 2008  Olly Betts <olly@survex.com>

	* README: Note Python 2.3 or later is required.

Wed Apr 23 09:21:57 GMT 2008  Richard Boulton <richard@lemurconsulting.com>

	* configure.ac: Require python 2.3 or greater.  2.2 is essentially
	  unsupported upstream.

Wed Apr 23 08:39:18 GMT 2008  Richard Boulton <richard@lemurconsulting.com>

	* python/doxy2swig.py.in: Revert earlier change, since it would
	  result in the bindings varying massively depending on the version
	  of python in use at maintainer-build time, which doesn't seem
	  helpful.  python2.2 currently works with a non maintainer-mode
	  build, so there's an easy workaround for the problem.

Wed Apr 23 07:55:25 GMT 2008  Richard Boulton <richard@lemurconsulting.com>

	* xapian-bindings.spec.in: Update RPM .spec file to reflect the new
	  location of the python packages, and the .pth file.

Wed Apr 23 07:51:52 GMT 2008  Richard Boulton <richard@lemurconsulting.com>

	* debian/changelog,debian/patch,debian/python-xapian.install:
	  Update debian packaging to remove the patch which is currently
	  applied (since it's included in HEAD now), and to get the python
	  packages from the new locations (and include the .pth file).

Wed Apr 23 07:38:20 GMT 2008  Olly Betts <olly@survex.com>

	* xapian.i: Use "%include <xapian/query.h>" to wrap Xapian::Query so
	  we automatically pick up new features (in this case, the new
	  PostingSource constructor).

Wed Apr 23 03:41:28 GMT 2008  Olly Betts <olly@survex.com>

	* Makefile.am,csharp/Makefile.am,java-swig/Makefile.am,
	  tcl8/docs/index.html,xapian-head.i,xapian.i: Split the header chunk
	  of xapian.i out into xapian-head.i.  Remove lingering references to
	  quartz.  Wrap chert.

Wed Apr 23 02:47:00 GMT 2008  Olly Betts <olly@survex.com>

	* python/extra.i: Update comment.

Wed Apr 23 00:25:46 GMT 2008  Richard Boulton <richard@lemurconsulting.com>

	* python/doxy2swig.py.in: Fix build with --enable-maintainer-mode
	  and python 2.2, by providing fallback for the "textwrap" module,
	  which isn't present by default in 2.2.

Wed Apr 23 00:15:21 GMT 2008  Richard Boulton <richard@lemurconsulting.com>

	* python/Makefile.am,python/xapian.pth: Change installation
	  location for the python bindings to use a "xapian" subdirectory
	  to hold the files, and use a "xapian.pth" file to ensure that the
	  contents of this directory are on the path.  Seems to be the more
	  usual way to install python extensions these days, and matches
	  the way we need to install on windows.

Tue Apr 22 16:16:55 GMT 2008  Richard Boulton <richard@lemurconsulting.com>

	* php/smoketest.php,php/smoketest5.php: Add test that VALUE_GE
	  works for PHP.

Thu Apr 17 22:54:37 GMT 2008  Olly Betts <olly@survex.com>

	* tcl8/Makefile.am: Remove bogus "../" from tcllibdir.

Thu Apr 17 05:41:21 GMT 2008  Olly Betts <olly@survex.com>

	* configure.ac: Add missing m4 quoting so that TCL_LIB is correctly
	  determined.

Tue Apr 15 09:38:07 GMT 2008  Richard Boulton <richard@lemurconsulting.com>

	* python/docs/index.html,python/extra.i,python/pythontest.py:
	  Remove the deprecated legacy support for the sequence API on
	  pythonic iterators.

Mon Apr 14 07:18:50 GMT 2008  Richard Boulton <richard@lemurconsulting.com>

	* python/extra.i,xapian.i: Add support for
	  Database.metadata_keys_begin() and Database.metadata_keys_end().
	  For python, these are wrapped as simply "metadata_keys()".
	* python/pythontest.py: Test Database.metadata_keys().

Mon Apr 07 07:28:14 GMT 2008  Olly Betts <olly@survex.com>

	* README: Note that Tcl 8.3 and earlier are no longer supported by
	  upstream.

Tue Apr 01 04:27:43 GMT 2008  Olly Betts <olly@survex.com>

	* java/native/Makefile.am,python/Makefile.am,ruby/Makefile.am: Use
	  the libtool -shrext option to specify a different module extension
	  rather than our own ugly bodge.

Mon Mar 31 02:10:22 GMT 2008  Olly Betts <olly@survex.com>

	* php/smoketest.php: Remove stray extra blank line.

Fri Mar 28 10:18:27 GMT 2008  Richard Boulton <richard@lemurconsulting.com>

	* configure.ac: Bump version number to 1.0.6 to match xapian-core.

Fri Mar 28 00:22:15 GMT 2008  Richard Boulton <richard@lemurconsulting.com>

	* xapian.i: Modify wrapping of get_mset() to match the new
	  definitions in xapian/enquire.h (though this shouldn't change
	  user-visible behaviour in the bindings).  Also, allow a
	  mdecider (and matchspy) parameter to be passed even for languages
	  which don't have director support, now that we have a built-in
	  match decider.  Also, wrap valuesetmatchdecider.h, so that the
	  built-in match decider defined there can be used.
	* php/smoketest.php,python/pythontest.py: Add tests that
	  ValueSetMatchDecider works in python and PHP.

Wed Mar 19 01:02:21 GMT 2008  Olly Betts <olly@survex.com>

	* ruby/docs/Makefile.am: Ship simplematchdecider.rb.
	* tcl8/docs/Makefile.am: Ship simpleexpand.tcl.

Wed Mar 12 09:01:04 GMT 2008  Olly Betts <olly@survex.com>

	* java-swig/: Remove Quartz.* from svn:ignore.

Wed Mar 12 08:59:30 GMT 2008  Olly Betts <olly@survex.com>

	* python/Makefile.am: Clean up libtoolconfig.tmp after use.

Wed Mar 12 08:57:55 GMT 2008  Olly Betts <olly@survex.com>

	* README,configure.ac,php/Makefile.am,php/docs/Makefile.am,
	  php/docs/examples/simpleexpand.php4,
	  php/docs/examples/simpleindex.php4,
	  php/docs/examples/simplesearch.php4,php/docs/index.html,
	  php/smoketest4.php,php/util.i,xapian-bindings.spec.in,xapian.i:
	  Remove PHP4 support.

Wed Mar 12 08:29:06 GMT 2008  Olly Betts <olly@survex.com>

	* csharp/Makefile.am,csharp/SmokeTest.cs,csharp/util.i,
	  java-swig/Makefile.am,java-swig/SmokeTest.java,
	  java/native/Enquire.cc,java/native/Query.cc,
	  java/native/org_xapian_XapianJNI.h,java/org/xapian/Enquire.java,
	  java/org/xapian/Query.java,java/org/xapian/XapianJNI.java,php/util.i,
	  python/,ruby/util.i,ruby/xapian.rb,xapian.i: Remove all deprecated
	  features slated for removal in 1.1.0.

Tue Mar 11 20:32:26 GMT 2008  Olly Betts <olly@survex.com>

	* java-swig/util.i: Xapian::weight::clone() collides with Java's
	  Object.clone(), so rename to cloneWeight().  Wrap Xapian::valueno
	  as Java type int to avoid a conflict with SWIG/Java's machinery.

Tue Mar 11 04:51:00 GMT 2008  Olly Betts <olly@survex.com>

	* java-swig/Makefile.am: Add MultiValueSorter.java, Sorter.java, and
	  TermGenerator$flags.class.

Wed Mar 05 22:36:46 GMT 2008  Olly Betts <olly@survex.com>

	* NEWS: Update to HEAD with un-backported changes kept separate.

Wed Mar 05 21:30:13 GMT 2008  Olly Betts <olly@survex.com>

	* NEWS: Update to 1.0 branch point.

Sun Feb 24 11:02:44 GMT 2008  Olly Betts <olly@survex.com>

	* java-swig/Makefile.am,php/Makefile.am,ruby/Makefile.am,
	  tcl8/Makefile.am: Minor comment correction (we only remove a single
	  file in each case).

Sun Feb 24 01:11:25 GMT 2008  Olly Betts <olly@survex.com>

	* configure.ac,python/Makefile.am: The Python module now has the
	  extension which Python expects, which fixes a failure on Mac OS X.
	  PYTHON_PATHSEP is no longer required.

Sat Feb 23 23:09:05 GMT 2008  Olly Betts <olly@survex.com>

	* configure.ac: Correct SWIG version in error message.

Thu Feb 21 00:28:20 GMT 2008  Richard Boulton <richard@lemurconsulting.com>

	* configure.ac,generic/generic.mk: Use the new --swigheaders option
	  in xapian-config to get the list of header files for the core,
	  and add all of these as a dependency for the rules to run swig.
	  This is currently an overly inclusive dependency, but it's hard
	  to keep track of exactly which header files are being included,
	  and the plan is to eventually include all of them.

Mon Jan 28 11:52:59 GMT 2008  Richard Boulton <richard@lemurconsulting.com>

	* xapian.i: Ignore various unwanted bits of DatabaseReplica.

Mon Jan 28 03:22:43 GMT 2008  Richard Boulton <richard@lemurconsulting.com>

	* xapian.i: Include replication.h in the bindings.

Wed Jan 09 22:41:24 GMT 2008  Richard Boulton <richard@lemurconsulting.com>

	* csharp/Makefile.am: Add MultiValueSorter.cs to
	  XAPIAN_SWIG_CS_SRCS so that it gets cleaned up correctly.
	* xapian.i: Put OP_VALUE_GE and OP_VALUE_LE in the right place in
	  the enum, so that they get the right values in language bindings.

Wed Jan 09 22:00:15 GMT 2008  Richard Boulton <richard@lemurconsulting.com>

	* xapian.i: Add OP_VALUE_GE and OP_VALUE_LE to Query, and add
	  constructor which they are used with.

Sun Dec 23 03:29:32 GMT 2007  Olly Betts <olly@survex.com>

	* configure.ac: Sort out the default value of TCL_LIB, which could
	  end up being under /usr/share in 1.0.4 and 1.0.5.

Sat Dec 22 18:25:19 GMT 2007  Olly Betts <olly@survex.com>

	* php/smoketest.php: Add note that this script should be run using
	  'make check' in the build tree (rather than trying to copy it to
	  a webserver as someone recently tried to).

Sat Dec 22 18:24:05 GMT 2007  Olly Betts <olly@survex.com>

	* php/smoketest.php: Fix to work under PHP4.

Sat Dec 22 04:32:39 GMT 2007  Olly Betts <olly@survex.com>

	* ruby/docs/Makefile.am: We need a custom install-data-local rule to
	  get the rdocs subdirectory installed (and a corresponding
	  uninstall-local rule to uninstall it).

Fri Dec 21 18:14:06 GMT 2007  Olly Betts <olly@survex.com>

	* NEWS: Too late for the 1.0.5 release, but reword the Python GIL fix
	  description in terms of user-visible API.

Fri Dec 21 02:14:35 GMT 2007  Olly Betts <olly@survex.com>

	* NEWS: Bump release date.

Wed Dec 19 03:46:09 GMT 2007  Olly Betts <olly@survex.com>

	* NEWS,configure.ac: Update for 1.0.5.

Wed Dec 19 01:18:58 GMT 2007  Olly Betts <olly@survex.com>

	* configure.ac: If rdoc isn't found, set RDOC="$MISSING rdoc" so the
	  user gets a better error if make tries to build the RDocs.

Wed Dec 19 00:34:45 GMT 2007  Olly Betts <olly@survex.com>

	* NEWS: Updated.

Tue Dec 18 18:58:36 GMT 2007  Olly Betts <olly@survex.com>

	* php/smoketest.php: Add feature test to ensure that optional
	  arguments to XapianQuery's "term" constructor are wrapped.
	* xapian.i: Remove comment "FIXME wrap optional arguments in PHP?"
	  referring to XapianQuery's "term" constructor as they are already
	  wrapped.

Mon Dec 17 21:02:38 GMT 2007  Olly Betts <olly@survex.com>

	* php/Makefile.am,python/Makefile.am: Having moved the directory
	  creation out of the locked region, we now need to ignore errors
	  from 'test -d DIR || mkdir DIR' as two make processes might try
	  to create the directory at the same time.

Fri Dec 14 10:43:03 GMT 2007  Richard Boulton <richard@lemurconsulting.com>

	* php/Makefile.am,python/Makefile.am: Ensure that the directories
	  that stamp files will be placed in exist before calling
	  $(multitarget_begin).  Fixes compilation failures in clean trees.

Thu Dec 13 01:58:58 GMT 2007  Olly Betts <olly@survex.com>

	* configure.ac: Improve the clarity of the error given when none
	  of the tools neeed for any supported language are found.

Thu Dec 13 01:50:17 GMT 2007  Olly Betts <olly@survex.com>

	* configure.ac,ruby/Makefile.am: Fix the Ruby module's extension so it
	  works on Mac OS X.

Thu Dec 13 01:14:29 GMT 2007  Olly Betts <olly@survex.com>

	* csharp/Makefile.am,generic/generic.mk,java-swig/Makefile.am,
	  php/Makefile.am,python/Makefile.am,ruby/Makefile.am: Factor
	  out the code to lock multitarget rules against parallel make,
	  and fix it to handle the source being changed while the rule
	  is executing, and to correct return an error code if we fail
	  while trying to recover from the removal of a target of a
	  multi-target rule.

Thu Dec 13 01:04:04 GMT 2007  Olly Betts <olly@survex.com>

	* xapian.i: Wrap Enquire::set_sort_by_relevance_then_key().

Wed Dec 12 02:22:58 GMT 2007  Olly Betts <olly@survex.com>

	* NEWS: Update from ChangeLog in preparation for 1.0.5.

Tue Dec 11 15:09:37 GMT 2007  Olly Betts <olly@survex.com>

	* ruby/docs/Makefile.am: Fix rule to build rdocs.

Tue Dec 11 01:33:23 GMT 2007  Olly Betts <olly@survex.com>

	* configure.ac,ruby/docs/Makefile.am: Run "rdoc" to generate the
	  Ruby-specific API documentation which ruby/docs/index.html has
	  a (previously dead) link to.
	* ruby/xapian.rb: Tweak ":nodoc:" directive so rdoc recognises it.

Thu Nov 29 02:48:06 GMT 2007  Olly Betts <olly@survex.com>

	* php/: Add test for XapianMultiValueSorter.

Thu Nov 29 02:47:17 GMT 2007  Olly Betts <olly@survex.com>

	* xapian.i: Wrap Enquire::set_sort_by_key() and
	  Enquire::set_sort_by_key_then_relevance().

Thu Nov 29 02:06:10 GMT 2007  Olly Betts <olly@survex.com>

	* php/smoketest5.php: Fix use of Database_get_document to new style OO
	  interface.  Fix error string when the PHP5 exception test fails.

Wed Nov 28 20:17:09 GMT 2007  Olly Betts <olly@survex.com>

	* csharp/Makefile.am,python/generate-python-exceptions.in,xapian.i:
	  Wrap Xapian::Sorter and subclasses.

Wed Nov 28 19:19:08 GMT 2007  Olly Betts <olly@survex.com>

	* ruby/Makefile.am: SWIG has accepted -initname in at least one
	  released version, so switch to using it instead of the now
	  deprecated -feature option.

Wed Nov 28 11:17:40 GMT 2007  Richard Boulton <richard@lemurconsulting.com>

	* python/util.i: Don't drop the GIL when calling
	  Xapian_MSet_items_get() and Xapian_ESet_items_get() - these
	  methods build a python list, and return a PyObject, so it's not
	  safe to do so, and doing so may cause undefined behaviour in
	  multithreaded environments.

Wed Nov 28 00:52:46 GMT 2007  Olly Betts <olly@survex.com>

	* configure.ac: Change remaining uses of "print" in python to bracket
	  their arguments.

Wed Nov 28 00:50:41 GMT 2007  Olly Betts <olly@survex.com>

	* java-swig/Makefile.am,java/Makefile.am: Check for directory
	  existence rather than calling mkdir unconditionally as despite the
	  "(ignored)", the error message seems to confuse some people.

Tue Nov 27 22:34:11 GMT 2007  Richard Boulton <richard@lemurconsulting.com>

	* configure.ac: Change "print foo" to "print(foo)" in python
	  version checks, for compatibility with python 3.0.

Tue Nov 27 03:08:51 GMT 2007  Olly Betts <olly@survex.com>

	* configure.ac: Log the output of trying to compile conftest.java in
	  config.log; if the test fails, report whether the failure was
	  compiling or running the test program.

Tue Nov 20 01:04:31 GMT 2007  Richard Boulton <richard@lemurconsulting.com>

	* java/native/xapian_jni.h: Add include of <cstring> to fix
	  compile error with gcc-4.3 snapshot.

Fri Nov 16 15:58:57 GMT 2007  Olly Betts <olly@survex.com>

	* configure.ac: Update error message to reflect requirement for at
	  least python 2.2.

Fri Nov 16 15:57:53 GMT 2007  Olly Betts <olly@survex.com>

	* configure.ac: SWIG 1.3.32 has now been released, so require at least
	  this released version.

Tue Nov 06 12:34:00 GMT 2007  Olly Betts <olly@survex.com>

	* java/org/xapian/Makefile.am: No need to set SUFFIXES manually for
	  suffixes used in implicit rules.

Sat Nov 03 01:07:39 GMT 2007  Olly Betts <olly@survex.com>

	* csharp/docs/index.html: Improve wording.

Fri Nov 02 20:31:55 GMT 2007  Olly Betts <olly@survex.com>

	* tcl8/docs/index.html: Update documentation to cover flint and that
	  quartz is now deprecated.

Fri Nov 02 20:15:19 GMT 2007  Olly Betts <olly@survex.com>

	* tcl8/except.i: Remove code to handle `const char *' exceptions - as
	  of 1.0.0 the QueryParser throws QueryParserError instead.

Fri Nov 02 02:16:32 GMT 2007  Olly Betts <olly@survex.com>

	* configure.ac: Overhaul code to find tcl.h.  The old way no longer
	  worked with Debian unstable.

Tue Oct 30 05:00:42 GMT 2007  Olly Betts <olly@survex.com>

	* NEWS: The GUARD macro I fixed in SWIG/Python isn't actually used by
	  Xapian so remove the NEWS item about it.

Tue Oct 30 04:56:13 GMT 2007  Olly Betts <olly@survex.com>

	* NEWS,configure.ac: Update for 1.0.4.

Mon Oct 29 18:35:09 GMT 2007  Olly Betts <olly@survex.com>

	* NEWS: Update.

Mon Oct 29 17:15:20 GMT 2007  Olly Betts <olly@survex.com>

	* python/docs/index.html: Promote the Pythonic iterators more
	  and deprecate the non-pythonic iterators.  Make it clearer
	  that the "sequence API" is deprecated.

Mon Oct 29 16:50:28 GMT 2007  Olly Betts <olly@survex.com>

	* python/docs/index.html: Fix typo.

Mon Oct 29 02:54:53 GMT 2007  Olly Betts <olly@survex.com>

	* NEWS,csharp/Makefile.am,python/extra.i,python/pythontest.py,
	  python/util.i,xapian.i: Back out match spy changes in preparation
	  for creating a branch for them.

Sat Oct 27 06:05:56 BST 2007  Olly Betts <olly@survex.com>

	* csharp/SmokeTest.cs,ruby/smoketest.rb,tcl8/smoketest.tcl: Update for
	  changed output for Query::get_description() for OP_SCALE_WEIGHT.

Sat Oct 27 06:03:53 BST 2007  Olly Betts <olly@survex.com>

	* php/smoketest.php: Update for changed output for
	  Query::get_description() for OP_SCALE_WEIGHT.

Sat Oct 27 06:01:13 BST 2007  Olly Betts <olly@survex.com>

	* NEWS: Update.

Fri Oct 26 18:10:10 BST 2007  Richard Boulton <richard@lemurconsulting.com>

	* python/docs/examples/simpleexpand.py,
	  python/docs/examples/simplematchdecider.py,
	  python/docs/examples/simplesearch.py: Change from using the
	  old-style MSET_* constants to access the mset item values to the
	  new-style attribute based method.

Fri Oct 26 17:56:32 BST 2007  Olly Betts <olly@survex.com>

	* python/docs/index.html: Document MSET_DOCUMENT.

Fri Oct 26 01:08:50 BST 2007  Olly Betts <olly@survex.com>

	* python/: Add xapian.pyo to svn:ignore.

Fri Oct 26 01:04:47 BST 2007  Olly Betts <olly@survex.com>

	* python/smoketest.py: Update for changed output from
	  Query::get_description().

Thu Oct 25 18:11:40 BST 2007  Olly Betts <olly@survex.com>

	* php/Makefile.am: The php4 and php5 .cc and .h files are no longer
	  identical so don't bother carefully interleaving them as it doesn't
	  help the tarball compress better now.
	* php/Makefile.am: Use $(datadir) instead of $(datarootdir) so that
	  the RPM spec file works with older versions of autoconf.

Tue Oct 23 16:19:15 BST 2007  Olly Betts <olly@survex.com>

	* csharp/docs/Makefile.am,php/docs/Makefile.am,python/docs/Makefile.am,
	  ruby/docs/Makefile.am,tcl8/docs/Makefile.am: Update for the
	  bindings.html -> index.html change.

Tue Oct 23 16:18:09 BST 2007  Olly Betts <olly@survex.com>

	* python/util.i: Fix warning with Python <= 2.4 and GCC >= 4.2.

Mon Oct 22 22:45:08 BST 2007  Olly Betts <olly@survex.com>

	* csharp/docs/bindings.html,php/docs/bindings.html,
	  python/docs/bindings.html,ruby/docs/bindings.html,
	  tcl8/docs/bindings.html: Rename 'bindings.html' to 'index.html'.

Mon Oct 22 22:34:42 BST 2007  Olly Betts <olly@survex.com>

	* python/docs/bindings.html: "character set" -> "character encoding".

Wed Oct 17 00:49:39 BST 2007  Olly Betts <olly@survex.com>

	* NEWS: Update with changes due to using a newer SWIG SVN snapshot.

Tue Oct 09 22:14:03 BST 2007  Olly Betts <olly@survex.com>

	* NEWS: Update.

Tue Oct 09 22:01:57 BST 2007  Olly Betts <olly@survex.com>

	* php/util.i: For PHP4, wrap Xapian::sortable_serialise() as
	  xapian_sortable_serialise() and Xapian::sortable_unserialise() as
	  xapian_sortable_unserialise().
	* php/docs/bindings.html: Document how non-class functions are
	  wrapped.

Tue Oct 09 00:00:53 BST 2007  Olly Betts <olly@survex.com>

	* php/: Fix wrapping of NumberValueRangeProcessor for PHP4 - SWIG
	  sees the Xapian::v102 namespace, but doesn't understand the
	  "using" directive.  Also split the regression test for bug#193
	  into separate versions for PHP4 and PHP5 as the previous version
	  only worked for PHP5.

Sun Oct 07 19:47:55 BST 2007  Richard Boulton <richard@lemurconsulting.com>

	* csharp/SmokeTest.cs,php/smoketest.php,php/smoketest4.php,
	  php/smoketest5.php,python/pythontest.py,python/smoketest.py,
	  ruby/smoketest.rb,tcl8/smoketest.tcl,xapian.i: Update for the
	  change from OP_MULT_WEIGHT to OP_SCALE_WEIGHT.

Mon Oct 01 00:38:21 BST 2007  Richard Boulton <richard@lemurconsulting.com>

	* csharp/SmokeTest.cs,php/smoketest.php,php/smoketest4.php,
	  php/smoketest5.php,python/smoketest.py,ruby/smoketest.rb,
	  tcl8/smoketest.tcl: Add tests for OP_MULT_WEIGHT and
	  corresponding constructor to smoketests.
	* NEWS: Updated

Sun Sep 30 23:38:45 BST 2007  Richard Boulton <richard@lemurconsulting.com>

	* xapian.i: Add OP_MULT_WEIGHT, and the new constructor needed to
	  use it.
	* python/pythontest.py: Add simple test of OP_MULT_WEIGHT feature,
	  and a more involved test which uses the value of
	  MSet.get_max_possible() from an initial query to get the factor
	  necessary to normalise the weights from a subquery, and then uses
	  this factor in a second query with OP_MULT_WEIGHT.
	* NEWS: Updated

Sun Sep 30 21:16:41 BST 2007  Richard Boulton <richard@lemurconsulting.com>

	* csharp/Makefile.am,python/extra.i,python/pythontest.py,
	  python/util.i,xapian.i: Re-apply changes which needed more
	  thought or more work before being included in a release.
	* NEWS: Update with current descriptions of these changes.

Sat Sep 29 01:29:14 BST 2007  Richard Boulton <richard@lemurconsulting.com>

	* ruby/smoketest.rb: Change name of test for metadata to avoid
	  collision with matchdecider test (and to be correctly
	  descriptive).

Fri Sep 28 18:33:09 BST 2007  Olly Betts <olly@survex.com>

	* NEWS: Update for 1.0.3.

Fri Sep 28 18:06:58 BST 2007  Olly Betts <olly@survex.com>

	* INSTALL,configure.ac: Allow the user to specify TCL_LIB=... on the
	  configure command line to override autodetection.
	* Makefile.am: Automatically set up DISTCHECK_CONFIGURE_FLAGS so that
	  "make distcheck" passes without user intervention, and remove the
	  now redundant EXTRADISTCHECK_CONFIGURE_FLAGS variable.
	* INSTALL: Remove documentation for EXTRADISTCHECK_CONFIGURE_FLAGS.
	* INSTALL: Fix cut-and-paste error - the documentation for how to
	  install the tcl module without root access suggested installing them
	  in a directory named "my-python-modules"!

Fri Sep 28 13:48:10 BST 2007  Richard Boulton <richard@lemurconsulting.com>

	* python/smoketest.py: Test behaviour of empty metadata keys.

Fri Sep 28 13:18:34 BST 2007  Richard Boulton <richard@lemurconsulting.com>

	* csharp/SmokeTest.cs,ruby/smoketest.rb: Add tests for metadata
	  methods.

Fri Sep 28 13:08:52 BST 2007  Richard Boulton <richard@lemurconsulting.com>

	* xapian.i: Add support for get_metadata() and set_metadata() to
	  databases.
	* php/smoketest.php,python/smoketest.py: Add simple tests of
	  metadata methods.

Fri Sep 28 03:54:19 BST 2007  Olly Betts <olly@survex.com>

	* configure.ac: Update for 1.0.3.  Use ustar format for tarball since
	  we have to for xapian-core anyway.

Fri Sep 28 03:46:22 BST 2007  Olly Betts <olly@survex.com>

	* csharp/Makefile.am,python/extra.i,python/pythontest.py,python/util.i,
	  xapian.i: Back out changes for 1.0.3 corresponding to changes backed
	  out for xapian-core.

Fri Sep 28 03:43:56 BST 2007  Olly Betts <olly@survex.com>

	* csharp/util.i: Ignore ValueRangeProcessor::operator(), since
	  we don't usefully wrap it at present.

Fri Sep 28 03:38:22 BST 2007  Olly Betts <olly@survex.com>

	* configure.ac: Fix reversed sense tests for user overrides of
	  RUBY_INC, RUBY_LIB, and RUBY_LIB_ARCH.

Wed Sep 26 11:50:24 BST 2007  Richard Boulton <richard@lemurconsulting.com>

	* python/testsuite.py: Add a "runonly" parameter to runtests(),
	  allowing the set of tests to run to be specified.
	* python/pythontest.py: Use any commandline arguments to populate
	  the "runonly" parameter, allowing the tests to run to be
	  specified on the command line.

Fri Sep 21 16:47:11 BST 2007  Richard Boulton <richard@lemurconsulting.com>

	* python/docs/bindings.html: Suggest using Python version 2.4 or
	  later if using mod-python: apparently, even with the
	  "PythonInterpreter main_interpreter" workaround, mod-python gets
	  into a deadlock with Xapian with Python 2.3.

Wed Sep 19 16:11:58 BST 2007  Richard Boulton <richard@lemurconsulting.com>

	* python/docs/bindings.html: Add documentation for python
	  implementations of ValueRangeProcessors.

Wed Sep 19 16:06:18 BST 2007  Richard Boulton <richard@lemurconsulting.com>

	* python/pythontest.py,python/util.i: Implement conversion of the
	  return value from ValueRangeProcessor subclasses implemented in
	  Python from a tuple, so that such subclasses can change the
	  values of begin and end.

Wed Sep 19 14:11:22 BST 2007  Richard Boulton <richard@lemurconsulting.com>

	* xapian.i: Add director directive for Xapian::ValueRangeProcessor,
	  to allow implementations in the target language, where directors
	  are supported.
	* python/generate-python-exceptions.in: Copy workaround for thread
	  handling stuff for ValueRangeProcessor::operator().
	* python/pythontest.py: Add test_queryparser_custom_vrp() for
	  ValueRangeProcessors implemented in Python, and clean up some of
	  the other tests slightly.

Wed Sep 19 00:46:31 BST 2007  Olly Betts <olly@survex.com>

	* python/util.i: Fix typo in comment.

Tue Sep 18 19:59:50 BST 2007  Richard Boulton <richard@lemurconsulting.com>

	* python/docs/bindings.html: Document the return value of
	  ValueRangeProcessor.__call__()

Tue Sep 18 19:42:13 BST 2007  Richard Boulton <richard@lemurconsulting.com>

	* python/util.i,python/extra.i: Add support for
	  ValueRangeProcessor.operator(); this is messy because we need to
	  make special argout typemaps, and the parameter names (begin and
	  end) are used for arguments of type "std::string&" elsewhere -
	  therefore, we have to extend ValueRangeProcessor with a new
	  __call() method with uniquely named arguments, and then override
	  the original __call__ method with this (in the python code).
	  ValueRangeProcessor.__call__() now returns a 3-tuple, (slotnum,
	  begin, end) - previously, it always failed with a type error, so
	  this won't break existing code.  Fixes bug #193 for Python.
	* python/smoketest.py: Add test for DateValueRangeProcessor() when
	  used in a query parser, a regression test for bug #193 (using a
	  NumberValueRangeProcessor), and some other regression tests from
	  the PHP test file.

Tue Sep 18 04:16:54 BST 2007  Olly Betts <olly@survex.com>

	* php/smoketest.php: Use single quotes for string with $ in.

Tue Sep 18 04:09:55 BST 2007  Olly Betts <olly@survex.com>

	* php/smoketest.php: Add feature test for DateValueRangeProcessor
	  when used with QueryParser.
	* php/smoketest.php: Add regression test for bug#193 which is fixed
	  by SWIG SVN r9941.

Tue Sep 18 04:03:11 BST 2007  Olly Betts <olly@survex.com>

	* php/util.i: Remove typemap for std::string which is no longer needed
	  since SWIG now has the same version.

Sun Sep 16 20:46:48 BST 2007  Olly Betts <olly@survex.com>

	* python/Makefile.am: Need to clean up testsuite.pyc too.

Sun Sep 16 12:17:24 BST 2007  Richard Boulton <richard@lemurconsulting.com>

	* java/native/Makefile.am: Change $(jnilib) to $(jnidir) in
	  uninstall-local rule - there's no such variable as jnilib, so I
	  think this was a typo.

Sun Sep 16 04:26:02 BST 2007  Olly Betts <olly@survex.com>

	* java/org/xapian/Makefile.am: Rewrite comment I can't parse.  Rename
	  INNERCLASS_FILES to XAPIAN_INNER_CLASS_FILES for consistency.

Sun Sep 16 04:22:16 BST 2007  Olly Betts <olly@survex.com>

	* java/native/org_xapian_XapianJNI.h,java/org/xapian/Xapian.java,
	  java/org/xapian/XapianJNI.java: Remove wrappers for the Muscat36
	  backend, which has now been dropped from the C++ library.

Sun Sep 16 04:03:30 BST 2007  Olly Betts <olly@survex.com>

	* java-swig/Makefile.am,java/native/Makefile.am,php/Makefile.am,
	  python/Makefile.am,ruby/Makefile.am,tcl8/Makefile.am: Restore the
	  install-data-hook rules, and add uninstall-local rules so that
	  "make uninstall" works (which also allows it to work for java on
	  Mac OS X).

Sun Sep 16 00:00:27 BST 2007  Richard Boulton <richard@lemurconsulting.com>

	* java/org/xapian/Makefile.am: Add list of files generated from
	  inner classes to CLEANFILES.  (Don't add them to noinst_DATA
	  because there's no obvious rule which generates them, and adding
	  them to noinst_DATA would make them prerequisites for the
	  "all-am" target.)

Sat Sep 15 23:39:42 BST 2007  Richard Boulton <richard@lemurconsulting.com>

	* java-swig/Makefile.am,java/native/Makefile.am,php/Makefile.am,
	  python/Makefile.am,ruby/Makefile.am,tcl8/Makefile.am: Remove
	  install-data-hook rules which removed the installed .la files -
	  these are needed for "make uninstall" to work (and hence, also
	  for make distcheck to work).

Sat Sep 15 23:13:05 BST 2007  Richard Boulton <richard@lemurconsulting.com>

	* Makefile.am: Add support for a user-specified
	  "EXTRADISTCHECK_CONFIGURE_FLAGS" variable, used to pass extra
	  DISTCHECK_CONFIGURE_FLAGS to make to be passed to the configure
	  run in distcheck.  Users can't just set DISTCHECK_CONFIGURE_FLAGS
	  because this would override the default value (which sets
	  XAPIAN_CONFIG): unlike the more common options, there doesn't
	  seem to be an AM_DISTCHECK_CONFIGURE_FLAGS variable for the
	  internal options.
	* INSTALL: Document use of EXTRADISTCHECK_CONFIGURE_FLAGS.

Tue Sep 04 02:47:17 BST 2007  Olly Betts <olly@survex.com>

	* php/docs/bindings.html: Fix errors in example code.

Sun Aug 26 16:12:49 BST 2007  Richard Boulton <richard@lemurconsulting.com>

	* csharp/Makefile.am: Fix changed assembly name, to match change in
	  type of result of MatchSpy::get_values()

Sun Aug 26 16:07:25 BST 2007  Richard Boulton <richard@lemurconsulting.com>

	* python/util.i: Change size_t to Xapian::doccount in
	  value_map_to_dict, to match ValueCountMatchSpy::get_values().
	  Fixes compilation on atreus (and hopefully other 64 bit systems).

Sat Aug 25 17:09:33 BST 2007  Olly Betts <olly@survex.com>

	* php/smoketest.php: Add regression test for bug#192.

Fri Aug 24 12:13:15 BST 2007  Richard Boulton <richard@lemurconsulting.com>

	* README,python/docs/bindings.html: Add a note about the problems
	  with mod-python, as described in bug #185.

Thu Aug 23 23:10:16 BST 2007  Olly Betts <olly@survex.com>

	* configure.ac: Check for RUBY_INC, RUBY_LIB, and RUBY_LIB_ARCH in the
	  environment.  The defaults for RUBY_LIB and RUBY_LIB_ARCH are now
	  the site-specific directories (which is more correct when building
	  from source - debian packages, etc can override this by setting
	  RUBY_LIB and RUBY_LIB_ARCH).
	* INSTALL: Update the instructions for installing Ruby bindings
	  without root access to use RUBY_LIB and RUBY_LIB_ARCH.

Fri Aug 03 20:13:06 BST 2007  Richard Boulton <richard@lemurconsulting.com>

	* python/util.i: Extend StringListUnserialiser to support the same
	  comparison operators as other iterator wrapping classes.

Fri Aug 03 20:12:14 BST 2007  Richard Boulton <richard@lemurconsulting.com>

	* xapian.i: Add %ignore and %extend commands to wrap the
	  StringListUnserialiser iterator properly.

Tue Jul 17 13:21:28 BST 2007  Richard Boulton <richard@lemurconsulting.com>

	* python/pythontest.py: Add test of TermCountMatchSpy.get_top_terms().

Tue Jul 17 12:31:30 BST 2007  Richard Boulton <richard@lemurconsulting.com>

	* python/extra.i: Add workaround to keep a python reference to any
	  match deciders supplied to MultipleMatchDecider, to ensure they
	  don't get deleted too soon.
	* python/pythontest.py: Add test of MultipleMatchDecider.

Tue Jul 17 11:30:58 BST 2007  Richard Boulton <richard@lemurconsulting.com>

	* python/pythontest.py: Remove test of get_most_frequent_items() which
	  is no longer a public function.
	* python/util.i: Update comments.

Sat Jul 14 00:35:36 BST 2007  Richard Boulton <richard@lemurconsulting.com>

	* csharp/Makefile.am: Add new generated source files to build.

Sat Jul 14 00:23:46 BST 2007  Richard Boulton <richard@lemurconsulting.com>

	* python/extra.i,python/util.i: Instead of convering the output of
	  ValueCountMatchSpy::get_values() to a dict, add a separate method
	  get_values_as_dict() which returns a dict(), and leave
	  get_values() returning a C object, which can then be passed to
	  get_most_frequent_items().  Similarly for
	  TermCountMatchSpy::get_terms_as_dict(). Adjust argout typemap for
	  return of old class "ValueAndFreqnecy" to use new name
	  "StringAndFrequency".
	* python/pythontest.py: Convert old test of TopValueMatchSpy to
	  test ValueCountMatchSpy and TermCountMatchSpy.

Thu Jul 12 07:23:44 BST 2007  Richard Boulton <richard@lemurconsulting.com>

	* python/util.i: Change some error handling to use SWIG_fail
	  instead of "return NULL" - allows any cleanup code that SWIG adds
	  to be called (no functional change in the generated code at
	  present).  Add typemaps to convert the output of
	  ValueCountMatchSpy::get_values() into a dict, and the output of
	  TopValueMatchSpy::get_top_values() into a list.
	* python/pythontest.py: Add tests for the matchspies (though not
	  with an actual search - the tests just simulate the matchspies
	  being called with some documents).

Sat Jul 07 11:09:25 BST 2007  Richard Boulton <richard@lemurconsulting.com>

	* xapian-bindings.spec.in: Update from Fabrice Colin: packages
	  xapian.php, and replaces references to /usr/share with
	  %{_datadir}.

Thu Jul 05 21:01:38 BST 2007  Richard Boulton <richard@lemurconsulting.com>

	* xapian.i: Wrap MatchDecider even for languages which don't
	  support directors, since there's a C++ subclass of it now so it's
	  usable even then.

Thu Jul 05 18:24:50 BST 2007  Richard Boulton <richard@lemurconsulting.com>

	* xapian.i: %include matchspy.h - doesn't seem to need any
	  %ignores.

Thu Jul 05 15:33:52 BST 2007  Richard Boulton <richard@lemurconsulting.com>

	* python/pythontest.py: Delete the database handles before deleting
	  a database - hopefully, this will fix problems on windows (bug
	  #179).

Thu Jul 05 00:55:15 BST 2007  Olly Betts <olly@survex.com>

	* NEWS: Final update for 1.0.2.

Wed Jul 04 21:21:41 BST 2007  Richard Boulton <richard@lemurconsulting.com>

	* NEWS: Update with release date for release 1.0.2

Wed Jul 04 20:42:54 BST 2007  Richard Boulton <richard@lemurconsulting.com>

	* configure.ac: Bump version to 1.0.2.

Wed Jul 04 19:52:50 BST 2007  Richard Boulton <richard@lemurconsulting.com>

	* NEWS: Update.

Wed Jul 04 19:51:51 BST 2007  Richard Boulton <richard@lemurconsulting.com>

	* xapian.i: Add the new matchspy form of get_mset.

Wed Jul 04 17:58:13 BST 2007  Olly Betts <olly@survex.com>

	* NEWS: Update.

Wed Jul 04 17:48:38 BST 2007  Olly Betts <olly@survex.com>

	* php/Makefile.am: Install xapian.php.

Wed Jul 04 17:44:59 BST 2007  Olly Betts <olly@survex.com>

	* java-swig/Makefile.am: Update for ValueRangeProcessor classes.

Wed Jul 04 17:42:34 BST 2007  Olly Betts <olly@survex.com>

	* php/util.i: Rename the ValueRangeProcessor subclasses and
	  TermGenerator to have a Xapian prefix for PHP4.

Wed Jul 04 17:41:36 BST 2007  Olly Betts <olly@survex.com>

	* xapian-bindings.spec.in: Don't mention %makeinstall in a comment as
	  that makes RPM explode.  Add in a missing "mv" for installing tcl8
	  documentation.

Wed Jul 04 17:39:26 BST 2007  Olly Betts <olly@survex.com>

	* INSTALL: Remove documentation of the "phpextdir" and "pylibdir" ways
	  of installing a local copy - setting PHP_EXTENSION_DIR or PYTHON_LIB
	  at configure time is a better solution.

Wed Jun 27 14:16:00 BST 2007  Richard Boulton <richard@lemurconsulting.com>

	* NEWS: Updated.

Wed Jun 27 14:15:15 BST 2007  Richard Boulton <richard@lemurconsulting.com>

	* python/pythontest.py: Add tests of the Database.spellings()
	  iterator.

Wed Jun 27 14:13:09 BST 2007  Richard Boulton <richard@lemurconsulting.com>

	* NEWS: Updated.

Tue Jun 26 17:34:52 BST 2007  Richard Boulton <richard@lemurconsulting.com>

	* python/extra.i,xapian.i: Add support for spellings_begin(), and
	  add a python-specific term iterator for it, accessed as
	  Database.spellings()

Tue Jun 26 00:56:03 BST 2007  Olly Betts <olly@survex.com>

	* xapian.i: Fix for document.h wrapping.

Tue Jun 26 00:01:38 BST 2007  Olly Betts <olly@survex.com>

	* xapian.i: Parse xapian/postingiterator.h directly.

Mon Jun 25 23:21:45 BST 2007  Olly Betts <olly@survex.com>

	* xapian.i: Parse xapian/document.h directly.

Mon Jun 25 18:07:36 BST 2007  Olly Betts <olly@survex.com>

	* xapian.i: Use "%include <xapian/queryparser.h>" to wrap
	  Xapian::QueryParser, etc.  This adds FLAG_SYNONYM and updates
	  FLAG_MULTIWORD_SYNONYMS.

Sat Jun 23 19:02:51 BST 2007  Richard Boulton <richard@lemurconsulting.com>

	* xapian.i: Add new synonym_keys_begin() and synonym_keys_end()
	  methods to Database.
	* python/extra.i: Add synonym_keys() python iterator to Database.
	* python/pythontest.py: Test synonym_keys() iterator, and tidy up
	  earlier test for synonyms()

Fri Jun 22 18:43:42 BST 2007  Richard Boulton <richard@lemurconsulting.com>

	* xapian.i: Add synonym support: new methods on Database and
	  WritableDatabase, and some new flags for the query parser.
	* python/extra.i: Add Database.synonyms, to iterator the synonyms
	  for a term.
	* python/pythontest.py: Add a test for synonym iterators, and clean
	  up after the tests which make their own databases.

Wed Jun 20 21:38:45 BST 2007  Richard Boulton <richard@lemurconsulting.com>

	* python/pythontest.py: Enable the spelling test, and also make it
	  check that spellings can be corrected using a writable database
	  before calling flush().

Wed Jun 20 17:33:17 BST 2007  Richard Boulton <richard@lemurconsulting.com>

	* python/pythontest.py: Add a test of the spelling stuff (at the
	  database layer, not the queryparser layer yet).  Currently fails,
	  so has a "return" as the first line until it's fixed.

Wed Jun 20 12:54:23 BST 2007  Olly Betts <olly@survex.com>

	* csharp/Makefile.am: Fix parallel make handling to include
	  xapian_wrap.h.

Wed Jun 20 08:11:50 BST 2007  Richard Boulton <richard@lemurconsulting.com>

	* xapian.i: Add spelling correction methods and constants:
	  Database::get_spelling_suggestion(),
	  WritableDatabase::add_spelling() and remove_spelling(),
	  QueryParser::FLAG_SPELLING_CORRECTION and
	  QueryParser::get_corrected_query_string()

Mon Jun 18 13:54:19 BST 2007  Richard Boulton <richard@lemurconsulting.com>

	* xapian.i: Add the new static methods in NumberValueRangeProcessor
	  for serialising and unserialising doubles to the bindings.

Mon Jun 18 03:27:58 BST 2007  Olly Betts <olly@survex.com>

	* INSTALL: "--with-swig" has been removed, so don't mention it.

Sun Jun 17 09:39:43 BST 2007  Richard Boulton <richard@lemurconsulting.com>

	* configure.ac: Similarly, for PHP, respect a value of
	  PHP_EXTENSION_DIR supplied to configure, and add it to the --help
	  output.
	* INSTALL: Document PHP_EXTENSION_DIR (and tweak documentation for
	  Python equivalent slightly).

Sun Jun 17 09:23:43 BST 2007  Richard Boulton <richard@lemurconsulting.com>

	* configure.ac: Respect the value of PYTHON_LIB supplied to
	  configure; it was listed in the output of ./configure --help, but
	  the value supplied was ignored.
	* HACKING: Document setting PYTHON_LIB as an alternative way to
	  specify the python install location (at configure time instead of
	  make time).

Sat Jun 16 11:06:59 BST 2007  Richard Boulton <richard@lemurconsulting.com>

	* Makefile.am: Pass value of XAPIAN_CONFIG to distcheck, to ensure
	  that it works with uninstalled copies of Xapian.

Thu Jun 14 18:42:11 BST 2007  Richard Boulton <richard@lemurconsulting.com>

	* python/generate-python-exceptions.in: Fix a threading problem:
	  the GIL was not being re-acquired when an exception was thrown
	  before setting the Python exception state.  This was causing
	  various memory corruption symptoms.  Fixed by explicitly calling
	  SWIG_PYTHON_THREAD_END_ALLOW() in the catch() clause (except for
	  directory classes); this is a bit ugly, but I can't see how SWIG
	  could be fixed to do this automatically, since it doesn't know
	  what's going on in the "exception" clause.

Tue Jun 12 02:46:01 BST 2007  Olly Betts <olly@survex.com>

	* python/smoketest.py,python/testsuite.py: Tweak expect_query() to add
	  "Xapian::Query(" and ")" around the expected description.
	* python/smoketest.py: Add test case for OP_VALUE_RANGE query.

Mon Jun 11 03:58:50 BST 2007  Olly Betts <olly@survex.com>

	* NEWS: Improve wording.

Mon Jun 11 03:16:20 BST 2007  Olly Betts <olly@survex.com>

	* NEWS: Probably final update for 1.0.1.

Mon Jun 11 03:08:13 BST 2007  Olly Betts <olly@survex.com>

	* python/docs/examples/: Update to use QueryParser and TermGenerator.

Mon Jun 11 02:23:02 BST 2007  Olly Betts <olly@survex.com>

	* csharp/docs/Makefile.am,csharp/docs/bindings.html,
	  csharp/docs/examples/SimpleExpand.cs: Add SimpleExpand
	  example.

Mon Jun 11 01:23:52 BST 2007  Olly Betts <olly@survex.com>

	* xapian-bindings.spec.in: Use "make install" instead of %makeinstall
	  to avoid doubled %{buildroot} prefix on most files which we then
	  have to work around.

Mon Jun 11 01:11:31 BST 2007  Olly Betts <olly@survex.com>

	* csharp/docs/examples/SimpleIndex.cs,
	  csharp/docs/examples/SimpleSearch.cs: Update to use QueryParser and
	  TermGenerator.
	* csharp/docs/bindings.html: Document explicitly how STEM_SOME, etc
	  are currently wrapped.  Update GetTermName() reference to GetTerm().

Sun Jun 10 22:01:47 BST 2007  Olly Betts <olly@survex.com>

	* configure.ac: Drop automake requirement to 1.8.3 to allow RPM spec
	  file to work on SLES 9.

Sun Jun 10 21:50:28 BST 2007  Olly Betts <olly@survex.com>

	* configure.ac: Bump version to 1.0.1.

Fri Jun 08 20:40:00 BST 2007  Olly Betts <olly@survex.com>

	* ruby/docs/examples/: Update to use TermGenerator and QueryParser
	  classes.

Fri Jun 08 20:10:42 BST 2007  Olly Betts <olly@survex.com>

	* ruby/util.i: Add missing rename for TermGenerator::set_document()
	  so it can be used as "tg.document = doc" in Ruby.

Thu Jun 07 01:06:17 BST 2007  Olly Betts <olly@survex.com>

	* NEWS: Updated.

Thu Jun 07 01:01:05 BST 2007  Olly Betts <olly@survex.com>

	* configure.ac: Note new required SWIG SVN rev.

Thu Jun 07 00:58:08 BST 2007  Olly Betts <olly@survex.com>

	* php/docs/examples/: Fix simpleexpand examples to put up to 5
	  documents in the fake RSet as the comments say, not 4 as the
	  code incorrectly did!
	* php/docs/examples/: Fix exception reporting in PHP5 examples.

Thu Jun 07 00:49:23 BST 2007  Olly Betts <olly@survex.com>

	* tcl8/docs/examples/simpleindex.tcl,
	  tcl8/docs/examples/simplesearch.tcl: Update to use TermGenerator
	  and QueryParser, and to more closely match the new C++ versions.
	* tcl8/docs/examples/simpleexpand.tcl: New example to demonstrate
	  relevance feedback, based on C++ simpleexpand.cc.
	* tcl8/docs/bindings.html: Add link to new simpleexpand.tcl example.

Thu Jun 07 00:05:25 BST 2007  Olly Betts <olly@survex.com>

	* php/docs/examples/: Fix missing "\n" in error message when we're run
	  under a non-CLI version of PHP.

Thu Jun 07 00:02:33 BST 2007  Olly Betts <olly@survex.com>

	* tcl8/runtest.tcl: Fix exit handling to work if the called script
	  exits implicitly.

Thu Jun 07 00:00:17 BST 2007  Olly Betts <olly@survex.com>

	* tcl8/docs/bindings.html: Document how constants are wrapped.

Wed Jun 06 23:47:03 BST 2007  Olly Betts <olly@survex.com>

	* tcl8/runtest.tcl: Enhance to allow calling a script with command
	  line arguments (useful for testing the examples).

Wed Jun 06 22:39:01 BST 2007  Olly Betts <olly@survex.com>

	* configure.ac: Note the SWIG SVN revision currently recommended.

Wed Jun 06 12:34:18 BST 2007  Olly Betts <olly@survex.com>

	* php/docs/examples/: Rewrite examples to closely model the new C++
	  simple examples.

Tue Jun 05 17:23:17 BST 2007  Olly Betts <olly@survex.com>

	* configure.ac: Fix comment typo.

Mon Jun 04 17:48:53 BST 2007  Richard Boulton <richard@lemurconsulting.com>

	* configure.ac,python/Makefile.am,python/util.i: Patch from James
	  Aylett (slightly adapted) to avoid building doccoments.i in
	  maintainer builds with --disable-documentation specified.  In
	  this situation, the generated python bindings won't have the
	  doccomments extracted by doxygen from the xapian headers, but
	  they will compile and work.

Fri Jun 01 12:54:28 BST 2007  Olly Betts <olly@survex.com>

	* xapian.i: Remove "#ifndef SWIGGUILE" around a Query constructor -
	  if anyone revives the guile bindings, they'll probably need to
	  sort this out, but this "fix" certainly isn't correct.

Fri Jun 01 12:53:36 BST 2007  Olly Betts <olly@survex.com>

	* guile/Makefile.am: Fix out-of-date "include".  Use $(SWIG_CXXFLAGS)
	  not @SWIG_CXXFLAGS@.

Fri Jun 01 10:32:40 BST 2007  Olly Betts <olly@survex.com>

	* python/Makefile.am: Generate and install xapian.pyo.

Thu May 31 19:15:58 BST 2007  Olly Betts <olly@survex.com>

	* configure.ac: Relax automake requirement to 1.9.2 to allow RPM
	  building on RHEL 4.

Thu May 31 18:44:55 BST 2007  Olly Betts <olly@survex.com>

	* INSTALL,NEWS,README,configure.ac,java/README: Change "MacOS X" to
	  "Mac OS X".

Thu May 31 17:59:25 BST 2007  Olly Betts <olly@survex.com>

	* java-swig/Makefile.am: Use JAVA_CPPFLAGS so we find jni.h.

Thu May 31 14:52:07 BST 2007  Olly Betts <olly@survex.com>

	* configure.ac: Automatically add an extra "-I" for the
	  linux/solaris/win32 subdirectory which Sun's JDK requires.
	* java/README: Remove note saying that the user may have to do this
	  manually.

Thu May 31 13:11:56 BST 2007  Olly Betts <olly@survex.com>

	* java-swig/Makefile.am: Distribute the generated .java sources.

Thu May 31 12:34:25 BST 2007  Olly Betts <olly@survex.com>

	* configure.ac: Document JAVA_HOME and JDK_HOME in ./configure --help
	  and mark their values as "precious" so they are preserved for when
	  configure is automatically rerun.

Wed May 30 23:54:23 BST 2007  Olly Betts <olly@survex.com>

	* python/smoketest.py: Update uses of the legacy sequence API.
	* python/pythontest.py: The legacy sequence API is only supported for
	  Python 2.3 and later, so don't run tests for it when running under
	  Python 2.2.

Wed May 30 22:27:33 BST 2007  Richard Boulton <richard@lemurconsulting.com>

	* python/pythontest.py,python/smoketest.py: Revert the earlier
	  change to the expected output from testcases which expect
	  exceptions, in line with the new Error.__str__() method.

Wed May 30 22:21:32 BST 2007  Richard Boulton <richard@lemurconsulting.com>

	* python/generate-python-exceptions.in: Override the new default
	  get_description() method in the Python bindings (which is renamed
	  to __str__) with a similar method which doesn't include the type
	  of the error message at the start of the error string.  Python
	  errors are almost always displayed preceded by the type of the
	  error class, so this was causing the type of the error to be
	  repeated in tracebacks and similar reports.

Wed May 30 17:57:34 BST 2007  Olly Betts <olly@survex.com>

	* configure.ac: `configure --help' documented that environmental
	  variable JNI_INCLUDE_DIR was looked at, but in fact its value
	  was read but ignored.  We now use it as the first place to
	  look for jni.h.

Wed May 30 14:52:04 BST 2007  Olly Betts <olly@survex.com>

	* NEWS: Update.  Add in all the standard subheadings.  Fix all
	  the "Xapian-core <version> (<date>):" headings to refer to
	  "Xapian-bindings" instead.

Wed May 30 13:20:13 BST 2007  Richard Boulton <richard@lemurconsulting.com>

	* xapian.i: Wrap new forms of allterms_begin() and allterms_end()
	  which take prefixes.
	* python/extra.i: Add support for prefix-restricted pythonic allterms
	  iterators.
	* python/pythontest.py: Add test for new prefix-restricted allterms
	  iterators.  Update existing allterms text to set the context to
	  useful values.

Tue May 29 09:50:17 BST 2007  Richard Boulton <richard@lemurconsulting.com>

	* python/docs/bindings.html: Update documentation in a couple of
	  places to refer to updated replacements for MSetIterator.

Tue May 29 09:49:41 BST 2007  Richard Boulton <richard@lemurconsulting.com>

	* python/testsuite.py: Change testsuite output to be more
	  vim-friendly (vim should be able to jump to the right lines now).

Sun May 27 16:11:42 BST 2007  Olly Betts <olly@survex.com>

	* python/generate-python-exceptions.in: Remove __str__ method from
	  %extend of Error class, since C++ now provides an
	  Error::get_description() method which is automatically renamed to
	  __str__.
	* python/pythontest.py,python/smoketest.py: New C++
	  Error::get_description() method gives different output to the old
	  Python-specific __str__, so update testcases to match.
	* python/generate-python-exceptions.in: Mark generated file using
	  `@configure_input@'.

Sun May 27 15:31:06 BST 2007  Olly Betts <olly@survex.com>

	* csharp/SmokeTest.cs: Update comment about Portable.NET bug - the bug
	  is fixed in their CVS repo, and the fix should be in their 0.8.2
	  release.

Mon May 21 07:11:12 BST 2007  Olly Betts <olly@survex.com>

	* tcl8/docs/examples/simpleindex.tcl,
	  tcl8/docs/examples/simplesearch.tcl: Need to update to
	  "package require xapian 1.0.0" here too.

Mon May 21 01:51:24 BST 2007  Richard Boulton <richard@lemurconsulting.com>

	* xapian.i: Add Query constructor used to make ValueRange queries,
	  which got missed out of the bindings.

Fri May 18 12:59:55 BST 2007  Richard Boulton <richard@lemurconsulting.com>

	* configure.ac,tcl8/Makefile.am,tcl8/pkgIndex.tcl.in: Generate
	  tcl8/pkgIndex.tcl from a .in file, instead of using a special
	  rule in tcl8/Makefile.am.  Should make the dependencies more
	  robust, and is generally cleaner.

Fri May 18 09:16:14 BST 2007  Richard Boulton <richard@lemurconsulting.com>

	* tcl8/smoketest.tcl: Update tcl smoketest.tcl to require version
	  1.0.0 - it previously required 0.9.6, bug TCLs "package require"
	  command doesn't accept differing major numbers, even if -exact
	  isn't specified.
	* tcl8/Makefile.am: Add dependency on ../config.status to
	  pkgIndex.tcl, so that it gets updated when the version number
	  changes.

Thu May 17 22:27:08 BST 2007  Olly Betts <olly@survex.com>

	* NEWS: Final update before release.

Thu May 17 22:10:42 BST 2007  Richard Boulton <richard@lemurconsulting.com>

	* python/docs/bindings.html: Document iterators, and iterator
	  properties, which have a problem with the lazy evaluation if the
	  iterator has moved before the evaluation happens.  Add a title to
	  the table of equivalents to the old Sequence API.

Thu May 17 21:51:33 BST 2007  Richard Boulton <richard@lemurconsulting.com>

	* NEWS: Update the Python entries.

Thu May 17 19:52:05 BST 2007  Olly Betts <olly@survex.com>

	* NEWS: Sort out the easier Python entries, since Richard seems to
	  have fallen off the net.

Thu May 17 19:11:38 BST 2007  Olly Betts <olly@survex.com>

	* configure.ac: Bump version to 1.0.0.

Thu May 17 17:28:35 BST 2007  Olly Betts <olly@survex.com>

	* NEWS: Update.

Thu May 17 17:25:39 BST 2007  Olly Betts <olly@survex.com>

	* ruby/docs/bindings.html: Remove "beta quality" warning - the Ruby
	  bindings seem as solid as the others and no problems have been
	  reported.
	* ruby/docs/bindings.html: Add section on Unicode support.

Thu May 17 17:25:06 BST 2007  Olly Betts <olly@survex.com>

	* php/docs/bindings.html: Tweak the linked text.

Thu May 17 16:41:19 BST 2007  Olly Betts <olly@survex.com>

	* NEWS: Minor fixes from Jenny's proofreading.

Thu May 17 15:49:14 BST 2007  Olly Betts <olly@survex.com>

	* NEWS: Updated for 1.0.0 except for the Python changes.

Thu May 17 15:48:16 BST 2007  Olly Betts <olly@survex.com>

	* php/smoketest.php: The PHP5 overloading issue was fixed in 0.9.10.1
	  not 0.9.10, so update a comment to reflect this.

Wed May 16 09:21:15 BST 2007  Richard Boulton <richard@lemurconsulting.com>

	* csharp/Makefile.am,xapian.i: Add ValueRangeProcessors to the
	  bindings, and add the OP_VALUE_RANGE query operator.

Tue May 15 17:47:30 BST 2007  Olly Betts <olly@survex.com>

	* README: Tweak wording.
	* csharp/docs/bindings.html: Document Unicode support.

Tue May 15 16:42:32 BST 2007  Olly Betts <olly@survex.com>

	* HACKING,README: Various updates.

Tue May 15 04:58:21 BST 2007  Olly Betts <olly@survex.com>

	* python/docs/bindings.html: Reword "This is being changed to [...]".

Tue May 15 04:41:15 BST 2007  Olly Betts <olly@survex.com>

	* tcl8/docs/bindings.html: Add Unicode section, documenting the issue
	  with ASCII nul.

Tue May 15 04:35:10 BST 2007  Olly Betts <olly@survex.com>

	* php/docs/bindings.html: Add note about Unicode support.

Mon May 14 19:42:06 BST 2007  Richard Boulton <richard@lemurconsulting.com>

	* python/smoketest.py: Fix query tests to match the output of the
	  new query parser.

Mon May 14 16:16:38 BST 2007  Richard Boulton <richard@lemurconsulting.com>

	* python/docs/bindings.html: Fix typo - NFKC is definitely probably
	  the form you want.

Mon May 14 15:34:52 BST 2007  Richard Boulton <richard@lemurconsulting.com>

	* python/pythontest.py,python/smoketest.py: Fix pythontest and
	  smoketest to expect what I think should be the correct output.
	  smoketest still doesn't pass, sadly, because the PARTIAL option
	  isn't fully implemented for the new scheme yet.

Sun May 13 04:55:30 BST 2007  Olly Betts <olly@survex.com>

	* java/org/xapian/XapianJNI.java,tcl8/docs/bindings.html: "writeable"
	  -> "writable".

Sun May 13 04:50:13 BST 2007  Olly Betts <olly@survex.com>

	* python/docs/bindings.html: "agnositc" -> "agnostic", and capitalise
	  "Xapian" for consistency.

Sat May 12 22:04:07 BST 2007  Olly Betts <olly@survex.com>

	* configure.ac: If SWIG has been explicitly specified (in the
	  environment or with `./configure SWIG=xxx') then downgrade the
	  AC_MSG_ERROR() if the version is wrong to a warning.  Also,
	  if no version is read, then say "(you have an unknown version)"
	  rather than "(you have )".

Thu May 10 18:18:32 BST 2007  Richard Boulton <richard@lemurconsulting.com>

	* tcl8/except.i: Fix for change to return type of
	  Error::get_type().

Wed May 09 17:20:25 BST 2007  Olly Betts <olly@survex.com>

	* csharp/Makefile.am: Add TermGenerator.cs to list of generated C#
	  sources.

Wed May 09 16:44:50 BST 2007  Olly Betts <olly@survex.com>

	* java-swig/Makefile.am: Update for TermGenerator class.
	* ./: Update svn:ignore for TermGenerator class and xapian_wrap.stamp.

Tue May 08 19:58:04 BST 2007  Olly Betts <olly@survex.com>

	* configure.ac: Fix incorrect second reference to SWIG SVN revision number
	  needed.  Add comment noting what we need perl for.

Tue May 08 19:56:11 BST 2007  Olly Betts <olly@survex.com>

	* xapian.i: %include <xapian/deprecated.h> rather than assuming things
	  about how it is implemented.

Tue May 08 19:37:53 BST 2007  Olly Betts <olly@survex.com>

	* ruby/util.i: Deine SWIG_NO_EXPORT_ITERATOR_METHODS to suppress
	  SWIG's new iterator support for Ruby which we don't use.

Tue May 08 15:59:02 BST 2007  Olly Betts <olly@survex.com>

	* xapian.i: Tell SWIG about XAPIAN_DEPRECATED() earlier so that it
	  copes with XAPIAN_DEPRECATED() being used in xapian/error.h.

Tue May 08 15:50:21 BST 2007  Olly Betts <olly@survex.com>

	* xapian.i: Removed lingering reference to PYTHON_OLDE.

Mon May 07 11:01:28 BST 2007  Richard Boulton <richard@lemurconsulting.com>

	* csharp/Makefile.am,java-swig/Makefile.am,php/Makefile.am,
	  python/Makefile.am,ruby/Makefile.am: Fix rules with multiple
	  targets to recover from the removal of one or more of the targets
	  without removing the stamp file, as detailed in the automake
	  manual.

Sun May 06 16:03:12 BST 2007  Olly Betts <olly@survex.com>

	* configure.ac: Set version to mythical 0.9.99.

Fri May 04 20:00:30 BST 2007  Richard Boulton <richard@lemurconsulting.com>

	* python/smoketest.py,xapian.i: Add TermGenerator to bindings, and
	  a basic python smoketest (which currently fails, I think due to a
	  bug in the TermGenerator).

Fri Apr 27 09:28:48 BST 2007  Richard Boulton <richard@lemurconsulting.com>

	* xapian.i: Add third overloaded form of parse_query, which allows
	  the "default_prefix" argument to be supplied.

Thu Apr 26 16:48:54 BST 2007  Richard Boulton <richard@lemurconsulting.com>

	* python/extra.i: Change quotes on `start` to make epydoc happy.

Thu Apr 26 15:29:10 BST 2007  Richard Boulton <richard@lemurconsulting.com>

	* python/extra.i: Change termlist iterators which returned items in
	  which only the term could be accessed to return the term directly.
	  May break some old applications, but all the applications I've
	  seen were just calling the internal iterator to get this
	  behaviour anyway, and ignoring the sequence API method.  Now is
	  the only time this can be cleaned up, really.  Allows idioms like
	  ','.join(enq.matching_terms) to work.
	  Also, change MSet.get_hit() to return an MSetItem instead of an
	  MSetIterator: allows all our work on lazy access to be used.  Add
	  deprecated methods to MSetItem to allow code which was expecting
	  an MSetIterator to work (for now).
	* python/pythontest.py: Change tests not to use deprecated
	  features, except in marked sections designed for that purpose.
	  Test out-of-range access to MSets (used to cause a crash).
	  Adjust tests for termlists which return strings.
	* python/smoketest.py: Change reference to deprecated
	  Enquire.get_matching_terms() to Enquire.matching_terms()

Mon Apr 23 23:10:41 BST 2007  Olly Betts <olly@survex.com>

	* python/smoketest.py,xapian.i: Wrap Enquire::INCLUDE_QUERY_TERMS
	  and Enquire::USE_EXACT_TERMFREQ.

Mon Apr 23 20:48:43 BST 2007  Olly Betts <olly@survex.com>

	* xapian.i: Correct out-of-date comment.

Mon Apr 23 17:20:09 BST 2007  Richard Boulton <richard@lemurconsulting.com>

	* python/extra.i: Change code which sets __all__ to non-functional
	  style syntax, because we want to support python 2.2 and 2.3.

Mon Apr 23 15:54:15 BST 2007  Richard Boulton <richard@lemurconsulting.com>

	* python/extra.i: Set __docformat__ and __all__ to make output from
	  "help" and tools like epydoc nicer.  __all__ is set by filtering
	  the symbols returned by dir(), so the value it's set to shouldn't
	  need much maintainance.  Setting __all__ also makes it more
	  reasonable to do "from xapian import *", but that's probably not
	  really a good idea in anything but the simplest script.

Mon Apr 23 13:59:03 BST 2007  Richard Boulton <richard@lemurconsulting.com>

	* python/Makefile.am: Add -threads flag to SWIG command when
	  generating python bindings: threads are used in so many python
	  applications these days that we really need to support them.
	  Hopefully fixes bugs #137.

Mon Apr 23 12:58:41 BST 2007  Richard Boulton <richard@lemurconsulting.com>

	* README: Mention that PHP now builds with MSVC, and remove comment
	  that Python 2.0 and 2.1 could be made to work - it would be quite
	  hard to do now.

Mon Apr 23 12:56:32 BST 2007  Richard Boulton <richard@lemurconsulting.com>

	* python/testsuite.py: Add extra VERBOSE=3 level, which displays
	  the checks which were performed, even if they passed.  Very
	  useful for debugging code which unexpectedly segfaults.

Mon Apr 23 11:34:47 BST 2007  Richard Boulton <richard@lemurconsulting.com>

	* python/pythontest.py: Test exception which is thrown by a
	  termlist from a freshly created document if the term frequency
	  information is requested.

Mon Apr 23 10:56:23 BST 2007  Richard Boulton <richard@lemurconsulting.com>

	* python/extra.i: Change skip_to() methods to return item skipped
	  to, and fix several bugs in them.
	* python/pythontest.py: Test skip_to() for termlists and posting
	  lists.

Mon Apr 23 09:54:45 BST 2007  Richard Boulton <richard@lemurconsulting.com>

	* python/extra.i: Fix documentation comments for TermListItem and
	  improve code documentation.  Implement support for lazy
	  evaluation with posting lists.
	* python/pythontest.py: Test legacy sequence API for termlists, and
	  fix small bug in test for document termlists (was passing, but
	  not testing what it was meant to).  Add new test for posting
	  lists.

Sun Apr 22 21:14:46 BST 2007  Richard Boulton <richard@lemurconsulting.com>

	* python/extra.i: Add documentation comments for position
	  iterators and value iterators.  Make value iterators return items
	  with attributes, rather than arrays (using _SequenceMixIn to
	  provide legacy interface, as for other iterators).
	* python/pythontest.py: Add tests for value and position iterators.

Sun Apr 22 19:24:32 BST 2007  Richard Boulton <richard@lemurconsulting.com>

	* csharp/Makefile.am,php/Makefile.am,python/Makefile.am,
	  ruby/Makefile.am: Add xapian_wrap.stamp files to CLEANFILES when
	  in maintainer mode.

Sun Apr 22 17:50:00 BST 2007  Richard Boulton <richard@lemurconsulting.com>

	* python/pythontest.py: Correct stoplist test to expect correct
	  value.

Sun Apr 22 00:13:56 BST 2007  Richard Boulton <richard@lemurconsulting.com>

	* python/extra.i: Add documentation comments for queryparser
	  stoplist and unstemlist.
	* python/pythontest.py: Add tests of stoplist and unstemlist
	  iterators.

Sat Apr 21 20:30:32 BST 2007  Olly Betts <olly@survex.com>

	* configure.ac: We require automake 1.9.5 for xapian-core, so require
	  it here too for consistency.  Turn on automake -Wportability option.

Sat Apr 21 11:30:26 BST 2007  Richard Boulton <richard@lemurconsulting.com>

	* python/extra.i: Change term iterators so that they can handle
	  WDF and term frequency information either lazily or eagerly.
	  Always handle positionlist information lazily.  Return an error
	  if the iterator has already moved on when a lazily accessed piece
	  of information is requested.  Set access to lazy or eager (or no
	  access) for each item for each type of termlist iterator which
	  can be returned, and document this in the documentation comments.
	  This may impact some users of the legacy sequence API, but is
	  likely to work for typical and reasonable usages of the API.
	  Still needs to be documented in the python binding documentation
	  file.
	* python/pythontest.py: Add tests for term iterators returned by
	  matching terms, Query objects, alltermlists on databases,
	  termlists on database, documents returned from databases, and
	  newly created documents.

Fri Apr 20 15:07:03 BST 2007  Olly Betts <olly@survex.com>

	* csharp/SmokeTest.cs,csharp/docs/bindings.html,
	  java/native/Enquire.cc,xapian.i: Update for change of return type of
	  MatchDecider::operator() and ExpandDecider::operator().  The only
	  change visible in a wrapped language is in C# where the return type
	  also changes from `int' to `bool'.
	* xapian.i: Where directors are supported, also wrap the alternative
	  form of Enquire::get_eset() which doesn't take the flags or k
	  parameters.
	* java-swig/util.i: Rename MatchDecider::operator() and
	  ExpandDecider::operator() to `accept' in Java to match the JNI
	  bindings.
	* java-swig/SmokeTest.java: Uncomment some more of the code which
	  now works.

Fri Apr 20 10:48:36 BST 2007  Richard Boulton <richard@lemurconsulting.com>

	* csharp/,ruby/: Ignore generated *.stamp files.

Fri Apr 20 10:46:10 BST 2007  Richard Boulton <richard@lemurconsulting.com>

	* csharp/Makefile.am,java-swig/Makefile.am,php/Makefile.am,
	  python/Makefile.am,ruby/Makefile.am: Add intermediate targets in
	  all cases where swig generates multiple output files.

Fri Apr 20 10:37:11 BST 2007  Richard Boulton <richard@lemurconsulting.com>

	* python/Makefile.am: Add intermediate target when running swig, in
	  line with comment recently added to xapian-core/HACKING regarding
	  rules with multiple targets.

Fri Apr 20 00:30:16 BST 2007  Olly Betts <olly@survex.com>

	* java-swig/util.i: Sort out typemap for the "Query from operator
	  and array of Query objects" constructor.
	* java-swig/Makefile.am: Delete the "extra" .class files upon
	  "make clean".  Query$1.class seems to be useless, so don't
	  include it in the .jar.  Use perl to insert a call to load the JNI
	  library automatically before we try to use it since SWIG doesn't
	  seem to do this for us.  Now "make check" passes, but with lots
	  commented out still.

Fri Apr 20 00:16:17 BST 2007  Olly Betts <olly@survex.com>

	* python/Makefile.am: Don't assume Perl is `perl' - use `$(PERL)'
	  instead.

Thu Apr 19 22:37:05 BST 2007  Olly Betts <olly@survex.com>

	* java-swig/util.i: Rename get_description() methods to toString()
	  in Java.

Thu Apr 19 22:34:59 BST 2007  Olly Betts <olly@survex.com>

	* java-swig/Makefile.am: Fix bogus line-break in CLEANFILES.
	  Add xapian_wrap.h to BUILT_SOURCES and swig running rule.

Thu Apr 19 22:34:28 BST 2007  Olly Betts <olly@survex.com>

	* xapian.i: Query::get_description() is actually const.

Thu Apr 19 18:20:59 BST 2007  Olly Betts <olly@survex.com>

	* java-swig/Makefile.am: Handle the extra .class files generated by
	  nested classes.

Thu Apr 19 14:45:19 BST 2007  Olly Betts <olly@survex.com>

	* Makefile.am,configure.ac,java-swig/,xapian.i: First cut of Java
	  bindings built using SWIG.  Numerous things aren't wrapped in
	  a compatible way (not sure if we can sensibly be 100% compatible
	  anyway though) and 'make check' fails to run, but this has
	  reached the stage where version control is needed.

Thu Apr 19 00:41:25 BST 2007  Olly Betts <olly@survex.com>

	* ruby/docs/bindings.html: Note that C++ operator() becomes
	  call in Ruby.

Wed Apr 18 23:35:52 BST 2007  Olly Betts <olly@survex.com>

	* ruby/util.i: Remove '%ignore' for deprecated methods we've now
	  removed.

Wed Apr 18 23:32:35 BST 2007  Richard Boulton <richard@lemurconsulting.com>

	* python/extra.i,python/pythontest.py: Fix legacy sequence API for
	  eset items.

Wed Apr 18 23:31:39 BST 2007  Olly Betts <olly@survex.com>

	* csharp/Makefile.am,java/org/xapian/Enquire.java,
	  java/org/xapian/XapianJNI.java,ruby/util.i,xapian.i:
	  Update for removal of Enquire::set_bias().

Wed Apr 18 17:09:22 BST 2007  Olly Betts <olly@survex.com>

	* guile/util.i,python/extra.i,python/util.i,ruby/util.i,tcl8/except.i,
	  tcl8/util.i: Sort out vim magic comments for all .i files.

Wed Apr 18 16:41:37 BST 2007  Olly Betts <olly@survex.com>

	* python/: svn:ignore doccomments.i.

Wed Apr 18 16:18:45 BST 2007  Olly Betts <olly@survex.com>

	* csharp/util.i,generic/except.i: Move C# specific exception stuff
	  into C# specific file.i.
	* csharp/util.i: Add vim magic to use C++ highlighting (not perfect as
	  this file also contains C# code, but better than vim's default for a
	  .i files).

Wed Apr 18 15:54:29 BST 2007  Olly Betts <olly@survex.com>

	* python/util.i: Use %inline to avoid duplicating MSET_DID, etc.  Set
	  C++ syntax for vim.

Wed Apr 18 15:37:20 BST 2007  Richard Boulton <richard@lemurconsulting.com>

	* python/doxy2swig.py.in: Fix issue with output from newer version
	  of Doxygen which puts <ref/> nodes inside <parametername/> nodes.

Wed Apr 18 02:34:53 BST 2007  Richard Boulton <richard@lemurconsulting.com>

	* python/extra.i: Improve various documentation comments.  Allow
	  _SequenceMixIn to have default values for some parameters,
	  instead of doing a lookup, to allow termlists and posting lists
	  to return the fake values returned by the old sequence API.  Add
	  termlist iterators, and link them into the Enquire.matching_terms
	  method.
	* python/pythontest.py: Add a check that xapian exceptions have
	  Exception as a base class.  Also, add a test of the new
	  Enquire.matching_terms term iterators.

Wed Apr 18 02:12:31 BST 2007  Richard Boulton <richard@lemurconsulting.com>

	* README: Add comment about using gmcs and mcs.

Wed Apr 18 02:01:43 BST 2007  Olly Betts <olly@survex.com>

	* configure.ac: Prefer gmcs to mcs when looking for a C# compiler
	  since gmcs is the newer compiler targetting the 2.0 runtime.

Wed Apr 18 01:12:39 BST 2007  Olly Betts <olly@survex.com>

	* csharp/util.i: Remove renaming exception for get_term - the
	  automatic naming will handle that correctly.

Wed Apr 18 00:29:57 BST 2007  Olly Betts <olly@survex.com>

	* java/native/Enquire.cc,java/native/Stem.cc: Update to use new
	  C++ replacements for deprecated methods.  The Java wrappers
	  still provide the old deprecated names for now though.
	* ruby/smoketest.rb: For now, use @stem.call("foo").
	* ruby/util.i,xapian.i: Remove wrappers for deprecated methods and
	  functions.

Wed Apr 18 00:15:40 BST 2007  Olly Betts <olly@survex.com>

	* python/Makefile.am: Need to distribute testsuite.py.

Tue Apr 17 23:23:44 BST 2007  Richard Boulton <richard@lemurconsulting.com>

	* python/util.i: add __str__ methods as aliases for the
	  get_description() methods, and deprecate the get_description()
	  methods.

Tue Apr 17 22:41:40 BST 2007  Olly Betts <olly@survex.com>

	* python/docs/examples/simpleexpand.py: Replace use of deprecated
	  RSet::is_empty() with RSet::empty().

Tue Apr 17 21:02:52 BST 2007  Olly Betts <olly@survex.com>

	* php/util.i,xapian.i: We need to keep is_empty() for PHP as empty()
	  clashes with a reserved word!  Refactor to use %rename in php/util.i
	  instead of %ignore on empty() and a special is_empty() wrapper in
	  xapian.i.
	* php/docs/bindings.html: Document renaming of empty() to
	  is_empty() and clone() to clone_object().

Tue Apr 17 19:57:03 BST 2007  Olly Betts <olly@survex.com>

	* configure.ac: Fix comment typo.

Tue Apr 17 19:20:42 BST 2007  Richard Boulton <richard@lemurconsulting.com>

	* csharp/Makefile.am: Add Flint.cs to list of generated files, so
	  it gets cleaned and added to dist.

Tue Apr 17 16:34:27 BST 2007  Olly Betts <olly@survex.com>

	* ruby/xapian.rb: Don't read termfreq in safe wrapper for
	  Document::termlist_begin().  Don't read wdf in safe wrapper
	  for Database::allterms_begin().  Fixes bug#133.

Tue Apr 17 14:51:10 BST 2007  Richard Boulton <richard@lemurconsulting.com>

	* csharp/SmokeTest.cs,csharp/docs/examples/SimpleIndex.cs,
	  csharp/docs/examples/SimpleSearch.cs: Change references to
	  stem.StemWord() to stem.Apply()

Tue Apr 17 14:30:10 BST 2007  Richard Boulton <richard@lemurconsulting.com>

	* php/docs/examples/,php/smoketest.php,
	  tcl8/docs/examples/simpleindex.tcl,
	  tcl8/docs/examples/simplesearch.tcl,tcl8/smoketest.tcl:
	  Replace references to deprecated stem.stem_word() with stem.apply()

Tue Apr 17 10:14:01 BST 2007  Richard Boulton <richard@lemurconsulting.com>

	* python/docs/examples/,python/smoketest.py: Change references to
	  stem.stem_word() to stem()

Tue Apr 17 08:57:23 BST 2007  Richard Boulton <richard@lemurconsulting.com>

	* python/testsuite.py: Run tests in predicatable order, by sorting
	  the list of tests if it's supplied as a dictionary.

Mon Apr 16 18:35:36 BST 2007  Richard Boulton <richard@lemurconsulting.com>

	* python/docs/bindings.html,python/docs/examples/simpleexpand.py:
	  Document ESetIterator::get_term() instead of
	  ESetIterator::get_termname()

Mon Apr 16 18:32:37 BST 2007  Richard Boulton <richard@lemurconsulting.com>

	* csharp/util.i,php/docs/examples/simpleexpand.php4,
	  php/docs/examples/simpleexpand.php5: Change to use get_term()
	  instead of get_termname().
	* php/docs/bindings.html,ruby/docs/bindings.html,
	  tcl8/docs/bindings.html: Document ESetIterator::get_term()
	  instead of ESetIterator::get_termname()

Mon Apr 16 18:27:39 BST 2007  Richard Boulton <richard@lemurconsulting.com>

	* xapian.i: Add ESetIterator::get_term() as alias for now
	  ESetIterator::get_termname(), and mark the old get_termname as
	  deprecated.  Tidy up all comments about deprecated functions,
	  giving the version they were deprecated in.

Mon Apr 16 11:16:48 BST 2007  Richard Boulton <richard@lemurconsulting.com>

	* python/extra.i,python/pythontest.py: Add nicer ESet iterators,
	  and tests for them.

Mon Apr 16 01:08:30 BST 2007  Richard Boulton <richard@lemurconsulting.com>

	* python/extra.i,python/pythontest.py,xapian.i: Add access to the
	  collapse_key() method of mset iterators.  Add it to the new-style
	  python MSet iterator, and test it.  Add documentation strings for
	  describing the python MSetItem properties and attributes.

Mon Apr 16 00:23:20 BST 2007  Richard Boulton <richard@lemurconsulting.com>

	* python/extra.i: Rework MSet iterators: they now return an
	  MSetItem object instead of a sequence. The sequence API is
	  emulated with a _SequenceMixIn baseclass. The MSetItem object
	  allows access to all the properties returned in the list
	  previously returned, and also allows access to the collapse_count
	  property.  In addition, it evaluates the document property
	  lazily, so no work is done if we don't actually want to read it.
	  Also, add support for __getitem__ on MSet items to access items
	  in the MSet in a more pythonic way, and implement the other
	  sequence methods "__len__" and "__contains__".
	* python/: Ignore some generated files.
	* python/Makefile.am: Add pythontest.py and extracomments.py
	* python/pythontest.py: New testsuite for Python-specific code.

Mon Apr 16 00:19:16 BST 2007  Richard Boulton <richard@lemurconsulting.com>

	* python/doxy2swig.py.in: Don't add information about C++ includes
	  to docstrings - not useful to anyone.
	* python/extracomments.i: Add a new file to hold docstrings which
	  override the automatically generated ones, or fill in gaps.  There
	  are going to be quite a few of these eventually, so best to keep
	  thee separate from the other code from the start.
	* python/util.i: Include extracomments.i

Mon Apr 16 00:14:31 BST 2007  Richard Boulton <richard@lemurconsulting.com>

	* python/testsuite.py: Enhance and refactor the testsuite - it now
	  supports the same environment variables that the C++ testsuite
	  does, uses a little colour to highlight successes and failures,
	  and has different levels of verbosity.  In line with the C++
	  testsuite, it is not verbose by default, but it does display a
	  message describing how to turn the verbosity up.
	* python/docs/bindings.html: Document the test suite a little, fix
	  a typo, and mention the work in progress on the iterators.  (Will
	  need more detailed revision once the work is completed.)

Sun Apr 15 23:31:41 BST 2007  Richard Boulton <richard@lemurconsulting.com>

	* python/doxy2swig.py.in: For methods, if there is a
	  briefdescription node, output it first so that the short summary
	  describes the purpose of the method, rather than being the C++
	  signature.

Sun Apr 15 18:09:14 BST 2007  Richard Boulton <richard@lemurconsulting.com>

	* python/smoketest.py,python/testsuite.py: Enhance testsuite to
	  allow multiple test functions, and to format output similarly to
	  C++ testsuite (including ANSI colour on output devices which
	  support it).  Colours can be disabled explicitly using
	  XAPIAN_TESTSUITE_OUTPUT=plain, and verbose output can be turned
	  on by setting VERBOSE=1.

Sun Apr 15 00:21:30 BST 2007  Richard Boulton <richard@lemurconsulting.com>

	* python/extra.i: Change to using new-style classes for pure python
	  code, since we're depending on python >= 2.2 now.

Sun Apr 15 00:13:28 BST 2007  Richard Boulton <richard@lemurconsulting.com>

	* python/smoketest.py,python/testsuite.py: Refactor code for
	  running the python tests into a separate file, so it can be used
	  for a separate set of python-specific tests.

Fri Apr 13 16:30:56 BST 2007  Richard Boulton <richard@lemurconsulting.com>

	* python/doxy2swig.py.in: Add script to generate doccomments.i file
	  from XML output of doxygen.  Adds much useful documentation to
	  the python bindings (it's still quite messy, but much better than
	  nothing).  Unfortunately, a bug in SWIG means that not all the
	  documentation is visible - I've put a patch at
	  http://sf.net/tracker/index.php?func=detail&aid=1700146&group_id=1645&atid=301645
	* python/util.i: Include generated doccomments.i file.
	* configure.ac: Add rules to generate python/doxy2swig.
	* python/Makefile.am: Rules to generate and depend on doccomments.i

Fri Apr 13 13:40:03 BST 2007  Olly Betts <olly@survex.com>

	* python/extra.i: Only read wdf for termlists which actually support
	  it.  This was failing for alltermslist in a debug build, and now
	  fails with InvalidOperationError in all builds.

Thu Apr 12 17:56:05 BST 2007  Richard Boulton <richard@lemurconsulting.com>

	* xapian.i: Parse the visibility support header file, so we don't
	  get errors when we %include other xapian headers.  Fixes error
	  reported by python/except.i, which has a line saying
	  %include "xapian/error.h"

Wed Apr 11 13:42:56 BST 2007  Richard Boulton <richard@lemurconsulting.com>

	* python/smoketest.py: Add the custom test failure messages back,
	  and revert changes to tests which I made (which will be going
	  into a custom python-specific test file in time).  When a test
	  fails, display context of the test failure together with the
	  Xapian version and platform information.

Wed Apr 11 10:30:46 BST 2007  Richard Boulton <richard@lemurconsulting.com>

	* python/smoketest.py: Replace cut-and-pasted test checking code
	  with functions, to simplify tests.

Tue Apr 10 20:10:31 BST 2007  Richard Boulton <richard@lemurconsulting.com>

	* python/smoketest.py: Remove check for version Python version 2.2
	  before running iterator tests - we no longer support earlier
	  versions of Python.

Sun Apr 08 19:11:05 BST 2007  Olly Betts <olly@survex.com>

	* python/docs/bindings.html: Python 2.2 is the minimum required
	  version so remove "Provided you're using Python 2.2 or newer".

Thu Apr 05 10:38:37 BST 2007  Olly Betts <olly@survex.com>

	* php/util.i: Avoid undefined behaviour in get_matching_terms().
	  This fixes the problem reported by Daniel Ménard under MSVC.

Wed Apr 04 13:30:11 BST 2007  Olly Betts <olly@survex.com>

	* configure.ac: Look for jni.h in $JAVA_HOME/include and
	  $JDK_HOME/include if the respective variables are set.

Wed Apr 04 13:07:12 BST 2007  Olly Betts <olly@survex.com>

	* configure.ac: When passing $SWIG, $PERL, etc to AC_PATH_PROGS
	  quote them to avoid splitting at spaces (paths with spaces still
	  won't work here, but at least you should now be able to pass
	  SWIG='swig -fakeversion 1.3.32' or similar (only do this if you're
	  happy to accept the consequences in this particular case!)  Also
	  if the user specifies a program which doesn't exist (e.g.
	  PYTHON=/opt/bin/ptyhon) don't autoprobe after failing to find it
	  (this still happens in a few cases, but the easy ones should now
	  be fixed).

Wed Apr 04 11:19:03 BST 2007  Olly Betts <olly@survex.com>

	* configure.ac: Bump version to 0.9.10.1 so snapshots don't look older
	  than releases.  Note that SWIG SVN rev >= 9670 is now required for
	  the PHP5 ZTS MSHUTDOWN fix.

Wed Apr 04 10:31:34 BST 2007  Olly Betts <olly@survex.com>

	* php/util.i: Revert last change - I'm fixing this in SWIG and calling
	  ts_free_id twice is likely to be a bad idea.

Wed Apr 04 10:21:37 BST 2007  Richard Boulton <richard@lemurconsulting.com>

	* php/util.i: Add %mshutdown section to allow cleanup properly for
	  windows builds (or other builds with ZTS).

Wed Apr 04 07:33:53 BST 2007  Olly Betts <olly@survex.com>

	* INSTALL: Add details for how to install Ruby bindings in your home
	  directory.

Wed Apr 04 07:31:37 BST 2007  Olly Betts <olly@survex.com>

	* ./,csharp/,ruby/,java/,php/,guile/,tcl8/,generic/: svn:ignore all
	  vim swapfiles.

Wed Apr 04 07:29:08 BST 2007  Olly Betts <olly@survex.com>

	* xapian.i: Add vim magic comment at the end to get sane syntax
	  highlighting automatically.

Wed Apr 04 07:24:48 BST 2007  Olly Betts <olly@survex.com>

	* generic/except.i: Fix pathname in first comment.  Dug through
	  the SVN history to reveal who has actually worked on this code
	  so updated the (C) lines.

Wed Apr 04 06:45:44 BST 2007  Olly Betts <olly@survex.com>

	* python/: Oops, it's "except.i" not "exceptions.i".

Wed Apr 04 06:42:27 BST 2007  Olly Betts <olly@survex.com>

	* python/: svn:ignore exceptions.i and all vim swapfiles (not just the
	  first for a given files).

Tue Apr 03 17:52:54 BST 2007  Richard Boulton <richard@lemurconsulting.com>

	* python/util.i: Add typemap to allow strings to be returned by
	  implementations of director methods which expect strings:
	  currently this is only the get_description() method of a Stopper
	  subclass, which is never actually called by C++, but this might
	  be more generally useful in future, and covers the last point
	  where Python strings can get passed to C++.
	* python/smoketest.py: Add some tests that the stoppers work as
	  expected.

Tue Apr 03 13:54:16 BST 2007  Richard Boulton <richard@lemurconsulting.com>

	* python/util.i: Add typemap for checking string type in overloaded
	  functions, allowing unicode strings to be passed to binary Query
	  constructor.  Also add "freearg" typemap corresponding to the
	  "in" typemap for string references, which doesn't change the
	  output code but might make us more robust against future changes
	  in the SWIG library.
	* python/smoketest.py: Test binary Query constructor with unicode
	  strings.

Tue Apr 03 10:40:51 BST 2007  Richard Boulton <richard@lemurconsulting.com>

	* python/util.i:  Add some (fairly nasty) typedefs which handle
	  almost all cases where a string object is supplied to an API
	  function, and make them convert unicode strings to UTF-8 encoded
	  simple strings automatically.  There are three places left in the
	  API which aren't covered by these typedefs, and will require
	  individual handling.  The typedefs are largely the same as the
	  built-in typedefs for string handling, but point to a different
	  wrapper function which performs the unicode conversion before
	  calling the normal string-to-ptr conversion.  Sadly, I can't see
	  any way to modify the built-in typedefs for string handling
	  without reproducing them as I have here, but if it is possible to
	  just cause them to point at a different string-to-ptr routine,
	  that would be desirable.
	* python/smoketest.py: Add tests for some of the functions which
	  should accept unicode strings.
	* python/docs/bindings.html: Document how unicode handling is
	  intended to work.  Also document how to normalise unicode strings
	  with the unicodedata module to make them ready to pass to Xapian.

Tue Apr 03 05:19:52 BST 2007  Olly Betts <olly@survex.com>

	* xapian.i: Replace Xapian::Stem with "%include <xapian/stem.h>" and
	  suitable %ignore directives.  The generated code for all bindings
	  is unchanged except for minor changes due to the old xapian.i
	  failing to declare Stem::stem_word as "const".

Mon Apr 02 14:50:05 BST 2007  Richard Boulton <richard@lemurconsulting.com>

	* python/util.i: Convert unicode strings to
	  UTF-8 strings in handler for strings in the sequence supplied to
	  a Query constructor.
	* python/smoketest.py: Refactor repeated code which checks that a
	  query description is as expected into a function, and add some
	  checks of query constructors using unicode strings.
	* python/generate-python-exceptions.in: Add a catch clause for
	  exceptions raised by the standard library.

Sun Apr 01 23:05:10 BST 2007  Olly Betts <olly@survex.com>

	* xapian.i: Update SimpleStopper::add() parameter type.

Sat Mar 31 13:28:03 BST 2007  Richard Boulton <richard@lemurconsulting.com>

	* python/docs/bindings.html: Update documentation on exception
	  handling.

Sat Mar 31 11:47:14 BST 2007  Richard Boulton <richard@lemurconsulting.com>

	* python/Makefile.am: Postprocess the generated python file
	  "modern/xapian.py" to make the Error class inherit from the
	  standard Exception class, so that scripts can catch all
	  exceptions which are sensible to catch using the standard idioms.
	  Use perl rather than sed for this processing so that we can use
	  exactly the same rule in the windows build system.

Tue Mar 27 21:40:22 BST 2007  Olly Betts <olly@survex.com>

	* configure.ac: datarootdir is new in 2.60 too, so use datadir when
	  setting docdir for 2.59.

Tue Mar 27 21:36:10 BST 2007  Olly Betts <olly@survex.com>

	* python: svn:ignore generate-python-exceptions.

Tue Mar 27 21:34:05 BST 2007  Olly Betts <olly@survex.com>

	* configure.ac: Ensure docdir is set for compatibility with autoconf
	  2.59.
	* csharp/docs/Makefile.am,php/docs/Makefile.am,
	  python/docs/Makefile.am,ruby/docs/Makefile.am,tcl8/docs/Makefile.am:
	  Install docs and examples below $(docdir).

Sat Mar 24 02:19:50 GMT 2007  Olly Betts <olly@survex.com>

	* xapian.i: Only wrap methods (or overloaded forms of methods) which
	  take MatchDecider or ExpandDecider for languages where SWIG supports
	  directors.

Sat Mar 24 02:19:13 GMT 2007  Olly Betts <olly@survex.com>

	* csharp/Makefile.am: Update list of generated .cs files now
	  ExpandDecider is wrapped.

Sat Mar 24 00:36:26 GMT 2007  Olly Betts <olly@survex.com>

	* python/smoketest.py,xapian.i: Wrap ExpandDecider for languages where
	  SWIG supports directors (patch from William R Sowerbutts).

Sat Mar 24 00:02:36 GMT 2007  Olly Betts <olly@survex.com>

	* python/docs/examples/simpleexpand.py: Print the document weight as
	  a floating point value, not an integer.

Fri Mar 23 23:53:10 GMT 2007  Olly Betts <olly@survex.com>

	* Forwardport change from branches/0.9:
	* configure.ac: Require unreleased SWIG 1.3.32 (SVN rev 9651) for
	  bootstrapping.

Thu Mar 22 01:28:48 GMT 2007  Olly Betts <olly@survex.com>

	* configure.ac: Eliminate libtool probe code for f77, gcj, and rc
	  which speeds up configure and knocks 28% off its size.

Tue Mar 20 19:00:13 GMT 2007  Olly Betts <olly@survex.com>

	* php/docs/bindings.html: Add note that PHP examples are written for
	  CLI version of PHP, but that the bindings work with any version.
	* php/docs/examples/: Add check to all PHP examples that they are
	  being run under a CLI version of PHP.

Fri Mar 09 14:14:47 GMT 2007  Richard Boulton <richard@lemurconsulting.com>

	* swig/xapian.i,xapian.i: Move swig/xapian.i back to top level.
	  Olly prefers it here, and I don't really mind.
	* swig/defaults/except.i,generic/except.i: Move file.
	* swig/Makefile.mk,generic/generic.mk: Move file, and point to
	  new locations of source files.
	* csharp/Makefile.am,ruby/Makefile.am,python/Makefile.am,
	  php/Makefile.am,tcl8/Makefile.am: Include generic/generic.mk
	  instead of swig/Makefile.mk
	* configure.ac: Look for xapian.i, not swig/xapian.i, in
	  AC_CONFIG_SRCDIR
	* Makefile.am: Point to new locations of files.

Fri Mar 09 13:07:41 GMT 2007  Richard Boulton <richard@lemurconsulting.com>

	* python/generate-python-exceptions.in: New file - generates a
	  python/except.i file from the exception_data.pm file in
	  xapian-core.  Only use in maintainer mode - requires the
	  xapian-core module to exist in the same directory as the
	  xapian-bindings module (eg, as would happen in a SVN checkout).
	  This file changes the handling of xapian exceptions in the Python
	  bindings - they are now translated into Python exception classes
	  in a hierarchy matching that of the C++ exception hierarchy.
	* configure.ac: Require perl in maintainer mode, and add rules to
	  generate python/generate-python-exceptions
	* python/Makefile.am: Add except.i to distribution, and add rules
	  to generate and use it in maintainer mode.
	* python/smoketest.py: Change tests to expect xapian.Error
	  subclasses.

Fri Mar 09 12:53:54 GMT 2007  Richard Boulton <richard@lemurconsulting.com>

	* tcl8/except.i: Tweak to add the license statement back into
	  generated xapian_wrap.cc.  Not sure if this is really desirable,
	  but it's consistent with the earlier behaviour (and with what
	  happens to other license statements from *.i files).

Fri Mar 09 03:15:36 GMT 2007  Olly Betts <olly@survex.com>

	* csharp/util.i: Eliminate duplicated SWIG directive
	  "%rename("GetValueNo") get_valueno;"

Wed Mar 07 22:33:52 GMT 2007  Richard Boulton <richard@lemurconsulting.com>

	* php/except.i,swig/defaults/except.i: Split the PHP exception
	  handling into a new file, since almost half the original file was
	  conditionally compiled for PHP.
	* php/Makefile.am: Add php/except.i to dist and dependencies.

Wed Mar 07 21:49:52 GMT 2007  Richard Boulton <richard@lemurconsulting.com>

	* tcl/except.i: New file, overriding swig/defaults/except.i for tcl.
	* tcl/util.i: Remove exception handling stuff - moved to except.i.
	  No longer sets XAPIAN_EXCEPTION_HANDLER - presence of except.i has
	  similar effect.
	* tcl/Makefile.am: Add except.i to dist and dependencies.
	* swig/defaults/except.i: Remove checking of XAPIAN_EXCEPTION_HANDLER:
	  no longer needed.  Also, tweak comments (add licence and copyright;
	  copyright is just copied from xapian.i, which this file was split
	  from, and may thus claim copyright for people who never worked on
	  this exact code).  Also, fix whitespace.

Wed Mar 07 16:35:13 GMT 2007  Richard Boulton <richard@lemurconsulting.com>

	* Makefile.am: Add swig/defaults/except.i to EXTRA_DIST.
	* swig/Makefile.mk: Add swig/defaults/except.i to SWIG_sources, and
	  add swig/defaults/ to SWIG_includes, after language specific
	  path entry (so language specific except.i files can be created to
	  override the contents of swig/defaults/except.i).
	* swig/xapian.i,swig/defaults/except.i: Move the exception handling
	  code out of swig/xapian.i and into swig/defaults/except.i

Wed Mar 07 16:16:54 GMT 2007  Richard Boulton <richard@lemurconsulting.com>

	* xapian.i,swig/xapian.i: Move swig source file to a subdirectory,
	  in preparation for splitting the language dependent stuff out.
	  This commit shouldn't change the result of running swig.
	* swig/Makefile.mk: New makefile fragment, included by each
	  language-specific SWIG-using Makefile.am, which defines the paths
	  and flags to use when running SWIG.  Also contains the
	  MACOSX_DEPLOYMENT_TARGET stuff which was previously replicated in
	  each SWIG-using Makefile.am
	* csharp/Makefile.am,ruby/Makefile.am,python/Makefile.am,
	  php/Makefile.am,guile/Makefile.am,tcl8/Makefile.am: Include
	  swig/Makefile.mk to get the path to the language independent swig
	  sources, and standard paths and flags to supply to SWIG.  Update
	  dependencies and rules for generating the xapian_wrap.cc files to
	  use the values from swig/Makefile.mk.  Remove the
	  MACOSX_DEPLOYMENT_TARGET stuff (now in swig/Makefile.mk).
	* configure.ac: Reference swig/xapian.i from AC_CONFIG_SRCDIR
	  instead of xapian.i
	* Makefile.am: Reference swig/xapian.i in EXTRA_DIST
	  instead of xapian.i

Tue Mar 06 01:56:36 GMT 2007  Olly Betts <olly@survex.com>

	* configure.ac: Bump version number to 0.9.10 so that snapshots don't
	  look older than releases.

Tue Mar 06 01:54:00 GMT 2007  Olly Betts <olly@survex.com>

	* configure.ac: Make the version check against the xapian-core version
	  a warning not an error, and move it later on so it's harder for the
	  user to miss.  If you know what you're doing, it might be a useful
	  thing to want to do.

Sat Mar 03 04:23:26 GMT 2007  Olly Betts <olly@survex.com>

	* php/docs/Makefile.am,php/docs/bindings.html,php/docs/examples/:
	  Update the documentation and examples to fix out-of-date information
	  and document the differences between the PHP4 and PHP5 wrappers.
	* php/docs/example/simpleexpand.php4,
	  php/docs/example/simpleexpand.php5: Add versions of simpleexpand.

Sat Mar 03 04:17:07 GMT 2007  Olly Betts <olly@survex.com>

	* configure.ac: Fix handling of `$PHP_CONFIG --php-binary` - if it's
	  not supported, we get a usage message on stdout which we don't want
	  to try as a potential PHP interpreter!

Sat Mar 03 03:34:12 GMT 2007  Olly Betts <olly@survex.com>

	* xapian.i: Don't hardcode the current literal numeric values
	  for DB_CREATE_OR_OPEN, etc.
	* xapian.i: For PHP4, additionally define Xapian_DB_CREATE_OR_OPEN
	  which will be the recommended name to use.

Sat Mar 03 03:32:05 GMT 2007  Olly Betts <olly@survex.com>

	* php/smoketest.php: Add a testcase for the "SWIG didn't generate
	  correct dispatch code in the wrapper in some cases" bug which
	  I've just fixed.

Sat Mar 03 03:29:56 GMT 2007  Olly Betts <olly@survex.com>

	* php/smoketest5.php: Add the Error class name to differentiate the
	  two previously identical error messages.

Fri Mar 02 20:09:55 GMT 2007  Olly Betts <olly@survex.com>

	* csharp/Makefile.am: Remove Muscat36.cs.

Fri Mar 02 19:49:12 GMT 2007  Olly Betts <olly@survex.com>

	* configure.ac: Try `$(PHP_CONFIG) --php-binary` when looking for a
	  PHP interpreter - this works with PHP5.

Fri Mar 02 19:00:52 GMT 2007  Olly Betts <olly@survex.com>

	* xapian.i: Remove Muscat 3.6 wrappers as support has already been
	  removed from xapian-core.

Fri Mar 02 02:22:12 GMT 2007  Olly Betts <olly@survex.com>

	* xapian-bindings.spec.in: Add support for passing "--without python"
	  to rpmbuild.  Document the various "--without" options in a comment
	  at the start of the .spec file.

Tue Feb 20 12:48:22 GMT 2007  Olly Betts <olly@survex.com>

	* xapian.i: QueryParserError is now a real error, so remove
	  special handling for "const char *" exceptions.

Sat Feb 10 01:19:26 GMT 2007  Olly Betts <olly@survex.com>

	* configure.ac,java/README,java/native/Makefile.am: On MacOS X, we
	  need to rename the jni library to .jnilib.
	* java/README: MacOS X's JVM is documented to understand
	  -Djava.library.path - the problem reported was likely due to the
	  wrong extension on the jni library.

Sat Feb 10 00:23:19 GMT 2007  Olly Betts <olly@survex.com>

	* configure.ac: Automatically look in the standard OS X JVM location
	  for jni.h.
	* java/README: Document how to install the jni library on OS X.

Sat Dec 30 14:40:22 GMT 2006  Richard Boulton <richard@lemurconsulting.com>

	* xapian.i: Add queryparser flags FLAG_PURE_NOT and FLAG_PARTIAL.
	* python/smoketest.py: Add tests for pure not and partial queries.

Sat Dec 23 00:41:01 GMT 2006  Olly Betts <olly@survex.com>

	* java/native/org_xapian_XapianJNI.h,java/native/xapian_jni.h:
	  Move header guards to surround the entire non-comment contents
	  of the header files, which allows the compiler to optimise
	  multiple inclusion (at least GCC does this).

Sat Dec 23 00:38:49 GMT 2006  Olly Betts <olly@survex.com>

	* java/native/Enquire.cc,java/native/org_xapian_XapianJNI.h,
	  java/org/xapian/Enquire.java,java/org/xapian/XapianJNI.java:
	  Enquire::getQuery() is implemented entirely in Java, so strip out
	  the unused MyQuery mechanism, and so fix a memory link which it
	  caused.  Fixes the rest of bug#105.
	* java/SmokeTest.java: Add feature test for Enquire::getQuery().

Fri Dec 22 18:48:46 GMT 2006  Olly Betts <olly@survex.com>

	* java/native/Query.cc: Release the array in the "Query from array"
	  ctor to avoid a memory leak.  Partly fixes bug#105.

Fri Dec 22 18:30:44 GMT 2006  Olly Betts <olly@survex.com>

	* java/SmokeTest.java: Check getData() on the document in
	  MyMatchDecider returns a non-empty string to make sure we are really
	  getting the right document and not an empty document.

Sat Dec 16 02:14:50 GMT 2006  Olly Betts <olly@survex.com>

	* configure.ac: Remove the sanity check for PHP_EXTENSION_DIR
	  added in Xapian 0.9.8 - if this is the first PHP extension to be
	  installed, the extension directory may not exist and "make install"
	  will create it.
	* configure.ac: If zend.h isn't found and configure was run with
	  "--with-php" we now die rather than disabling PHP support.

Fri Dec 15 16:47:13 GMT 2006  Olly Betts <olly@survex.com>

	* configure.ac: Remove --with-swig option from configure - it no
	  longer has a purpose as we now ship the files which are generated
	  by SWIG.

Tue Dec 12 21:51:23 GMT 2006  Richard Boulton <richard@lemurconsulting.com>

	* python/extra.i: Fix PostingIter for all-document iterators - was
	  broken because positionlist_begin() throws an exception for
	  all-document iterators.  Fixed by keeping track of this and
	  returning an empty list for positionlits iterators, in the same
	  way as TermIter does.
	* python/smoketest.py: Add test for all-document iterators.

Mon Dec 11 04:01:19 GMT 2006  Olly Betts <olly@survex.com>

	* java/Makefile.am: "make clean" now needs to remove
	  MyMatchDecider.class and MyExpandDecider.class which are generated
	  from SmokeTest.java.

Fri Dec 08 04:13:32 GMT 2006  Olly Betts <olly@survex.com>

	* java/SmokeTest.java: Add feature/regression test for ExpandDecider
	  which also now works thanks to the last checkin.

Fri Dec 08 04:11:01 GMT 2006  Olly Betts <olly@survex.com>

	* java/native/Enquire.cc: Fix MatchDecider to work.
	* java/SmokeTest.java: Add feature/regression test for MatchDecider
	  subclassing.

Thu Dec 07 02:25:25 GMT 2006  Olly Betts <olly@survex.com>

	* java/native/Enquire.cc: Fix MatchDecider and ExpandDecider to look
	  for an "accept" method with the correct signature (bool return value
	  not int).  Reported by Alex Kushkuley.

Thu Dec 07 02:08:56 GMT 2006  Olly Betts <olly@survex.com>

	* java/org/xapian/ESetIterator.java: Fix bug in ESetIterator.hasNext()
	  reported by Alex Kushkuley.
	* java/SmokeTest.java: Add regression test.

Mon Dec 04 03:31:36 GMT 2006  Olly Betts <olly@survex.com>

	* java/SmokeTest.java,java/native/Enquire.cc,
	  java/org/xapian/Enquire.java: Fit Enquire.getESet() to be callable.

Mon Dec 04 03:22:35 GMT 2006  Olly Betts <olly@survex.com>

	* java/SmokeTest.java,java/org/xapian/RSet.java: Add missing default
	  constructor for RSet class - it's not much use without this!

Thu Nov 16 04:01:23 GMT 2006  Olly Betts <olly@survex.com>

	* xapian-bindings.spec.in: Remove "." from the end of the Summary.

Thu Nov 16 03:05:09 GMT 2006  Olly Betts <olly@survex.com>

	* configure.ac: As of xapian-core 0.8.0, XO_LIB_XAPIAN doesn't need to
	  be called with arguments if you want a hard requirement on xapian,
	  so remove the arguments.

Wed Nov 15 19:55:57 GMT 2006  Olly Betts <olly@survex.com>

	* java/README: Note success with Sun's JDK 1.5.0_06-b05, plus the
	  requirement to add the linux header directory to the include path.

Sun Nov 12 22:40:06 GMT 2006  Olly Betts <olly@survex.com>

	* NEWS: Update from ChangeLog file in preparation for branching and
	  merging.

Sun Nov 12 21:35:42 GMT 2006  Olly Betts <olly@survex.com>

	* python/util.i: Need to use Py_ssize_t for length with
	  PyString_AsStringAndSize() so the build with Python 2.5.

Thu Nov 09 00:23:27 GMT 2006  Olly Betts <olly@survex.com>

	* NEWS,configure.ac: Update for 0.9.9.

Wed Nov 08 22:47:56 GMT 2006  Olly Betts <olly@survex.com>

	* xapian-bindings.spec.in: We now require Python >= 2.2.

Wed Nov 08 22:47:00 GMT 2006  Olly Betts <olly@survex.com>

	* xapian-bindings.spec.in: Run "autoreconf --force" to avoid rpath on
	  x86_64 FC6.

Tue Nov 07 03:48:42 GMT 2006  Olly Betts <olly@survex.com>

	* xapian.i: Wrap Flint::open() and Flint::open_writable().

Mon Nov 06 01:41:08 GMT 2006  Olly Betts <olly@survex.com>

	* configure.ac: Require SWIG 1.3.30 (1.3.30 isn't out yet, but
	  1.3.30rc1 is suitable).
	* configure.ac: Remove unnecessary backticks from tclsh version test.

Thu Nov 02 19:09:49 GMT 2006  Olly Betts <olly@survex.com>

	* NEWS,configure.ac: Update for 0.9.8.

Thu Nov 02 17:54:41 GMT 2006  Olly Betts <olly@survex.com>

	* tcl8/run-tcl-test: Fix to work when /bin/sh is dash.
	* tcl8/util.i: Add handling for QueryParser std::string exceptions.
	  Fix handling of unknown errors.
	* tcl8/smoketest.tcl: Add test.

Thu Nov 02 13:43:31 GMT 2006  Olly Betts <olly@survex.com>

	* csharp/SmokeTest.cs: Test QueryParser parse error.  Fix warning
	  about unused variable in OP_ELITE_SET check.

Tue Oct 31 02:01:43 GMT 2006  Olly Betts <olly@survex.com>

	* configure.ac: Sanity check PHP_EXTENSION_DIR and PHP_INC.

Tue Oct 31 01:45:45 GMT 2006  Olly Betts <olly@survex.com>

	* configure.ac: Now tested on MacOS X 10.2, so update comment.

Sat Oct 28 08:40:46 BST 2006  Richard Boulton <richard@lemurconsulting.com>

	* python/smoketest.py: Add test to check QueryParser error
	  handling.

Sat Oct 28 03:40:39 BST 2006  Olly Betts <olly@survex.com>

	* xapian.i: QueryParser::parse_query() throws const char *, not
	  std::string.  Make these exceptions look as if they are of
	  type QueryParserError so this works the same way as 1.0 will.
	  Also, return as SWIG_RuntimeError rather than SWIG_UnknownError - in
	  particular so PHP4 turns this exception into a trappable warning
	  rather than a hard error.
	* php/smoketest4.php,php/smoketest5.php: Add tests for the above.
	  Also check the exception message given by the DocNotFoundError
	  testcase.

Fri Oct 27 11:28:48 BST 2006  Richard Boulton <richard@lemurconsulting.com>

	* xapian.i: Catch exceptions of type "std:string", since the query
	  parser currently throws these.  This should probably be fixed in
	  the query parser for release 1.0, but this fix prevents crashes
	  due to these exceptions in a backwards compatible manner.

Sun Oct 22 02:41:09 BST 2006  Olly Betts <olly@survex.com>

	* configure.ac: Fix check for jni.h in /usr/lib/jvm/java-gcj/include
	  to actually work rather than using the cached failure of the first
	  jni.h check.

Sun Oct 22 02:29:09 BST 2006  Olly Betts <olly@survex.com>

	* java/SmokeTest.java: Fix check for value of Query.OP_ELITE_SET.
	* java/SmokeTest.java: Avoid gcj "set but not used" warning.

Sat Oct 21 20:34:30 BST 2006  Olly Betts <olly@survex.com>

	* xapian.i: Wrap the "prog" form of Remote::open() (which is
	  suitable for general purpose use as of 0.9.7) and the
	  Remote::open_writable() methods (new in 0.9.7).

Mon Oct 16 11:16:46 BST 2006  Olly Betts <olly@survex.com>

	* python/Makefile.am: Fix Python VPATH build to work again.

Mon Oct 16 01:39:37 BST 2006  Olly Betts <olly@survex.com>

	* configure.ac: Note that SWIG is only useful for Xapian developers.

Mon Oct 16 01:31:30 BST 2006  Olly Betts <olly@survex.com>

	* configure.ac: If we failed to find any languages to build for, give
	  a more helpful message.

Sun Oct 15 17:55:21 BST 2006  Olly Betts <olly@survex.com>

	* python/Makefile.am: Fix to work again in VPATH SVN checkout builds.

Sun Oct 15 01:41:44 BST 2006  Olly Betts <olly@survex.com>

	* README,configure.ac,python/Makefile.am: Drop support for Python 2.1.

Wed Oct 11 00:17:49 BST 2006  Olly Betts <olly@survex.com>

	* NEWS: Remove empty "Portability:" subheading.

Tue Oct 10 22:08:21 BST 2006  Olly Betts <olly@survex.com>

	* csharp/Makefile.am,csharp/util.i,python/util.i,ruby/util.i,xapian.i:
	  SWIG_DIRECTOR_TYPEMAPS isn't a reliable thing to test it appears, so
	  define XAPIAN_SWIG_DIRECTORS ourselves for languages where SWIG
	  supports directors and we are able to make use of them.

Tue Oct 10 17:15:43 BST 2006  Olly Betts <olly@survex.com>

	* NEWS,configure.ac: Updated for 0.9.7.

Tue Oct 10 17:04:40 BST 2006  Olly Betts <olly@survex.com>

	* csharp/Makefile.am,guile/Makefile.am,tcl8/Makefile.am: In
	  maintainer-mode, "make clean" should remove the SWIG generated files
	  which would otherwise only be removed on "make maintainer-clean".

Tue Oct 10 16:22:28 BST 2006  Olly Betts <olly@survex.com>

	* csharp/docs/bindings.html: Document MatchDecider subclassing.

Tue Oct 10 16:05:02 BST 2006  Olly Betts <olly@survex.com>

	* python/docs/bindings.html: Call the example MatchDecider subclass
	  "mymatchdecider" not "mymatcher".

Tue Oct 10 16:04:40 BST 2006  Olly Betts <olly@survex.com>

	* ruby/docs/bindings.html: Document MatchDecider subclassing.

Tue Oct 10 15:58:32 BST 2006  Olly Betts <olly@survex.com>

	* TODO: Update.

Tue Oct 10 15:55:36 BST 2006  Olly Betts <olly@survex.com>

	* xapian.i: Only wrap MatchDecider where directors are supported.

Tue Oct 10 13:16:08 BST 2006  Olly Betts <olly@survex.com>

	* csharp/Makefile.am,csharp/SmokeTest.cs,xapian.i: Add test of
	  MatchDecider subclassing in C#.

Tue Oct 10 11:39:46 BST 2006  Olly Betts <olly@survex.com>

	* ruby/util.i: Allow bool to be returned by ruby subclasses of
	  MatchDecider.
	* ruby/smoketest.rb: Add test of MatchDecider subclassing.

Mon Oct 09 15:14:27 BST 2006  Olly Betts <olly@survex.com>

	* python/util.i,xapian.i: Enable directors everywhere that SWIG
	  supports them.

Sat Oct 07 10:45:07 BST 2006  Olly Betts <olly@survex.com>

	* php/smoketest.php,php/smoketest4.php,php/smoketest5.php: Factor out
	  PHP version specific code into the smoketestN.php files, since we
	  get parse errors from PHP4 otherwise.

Fri Oct 06 21:40:09 BST 2006  Olly Betts <olly@survex.com>

	* php/: Rely on xapian.php to load the extension module for us.
	  PHP4 bindings now generate proxy classes.  Rewrite smoketest to
	  handle either PHP4 or PHP5 proxy classes.  Fix smoketest error
	  messages to use PHP style code.

Wed Oct 04 17:47:32 BST 2006  Olly Betts <olly@survex.com>

	* configure.ac,python/Makefile.am: Use -fno-strict-aliasing when
	  compiling all SWIG bindings, not just python.

Mon Oct 02 04:45:43 BST 2006  Olly Betts <olly@survex.com>

	* configure.ac: Only enable visibility annotations with GCC 4.0 or
	  later.

Sun Oct 01 13:40:49 BST 2006  Olly Betts <olly@survex.com>

	* ruby/docs/examples/simplesearch.rb: "First ten" is inaccurate since
	  we may have less than 10 matches.  Say "1-<N>" instead.
	* ruby/docs/examples/simplematchdecider.rb: Need to initialise
	  super-class, and fix the value test in MyMatchDecider.

Sun Oct 01 06:31:37 BST 2006  Olly Betts <olly@survex.com>

	* xapian.i: Use SWIGPHP instead of SWIGPHP4 since we want those
	  parts for both PHP4 and PHP5 (SWIG's semantics have changed).

Sun Oct 01 06:17:14 BST 2006  Olly Betts <olly@survex.com>

	* ruby/docs/examples/simplesearch.rb: Lowercase terms before stemming.
	  Tweak output a bit.
	* ruby/docs/examples/simplematchdecider.rb: Implemented, but the
	  bindings don't currently enable directors for Ruby.

Sun Oct 01 06:14:52 BST 2006  Olly Betts <olly@survex.com>

	* csharp/Makefile.am: SWIG C# now supports directors, so we get a
	  xapian_wrap.h file generated too which we need to ship.  Also
	  remove the "nodist_" prefix from "XapianSharp_la_SOURCES" since
	  we do want to distribute xapian_wrap.cc (and already mark it
	  for explicit distribution elsewhere!)

Sat Sep 30 19:49:18 BST 2006  Olly Betts <olly@survex.com>

	* python/docs/examples/simplematchdecider.py: Call the MyMatchDecider
	  instance "mdecider" rather than "matcher", to avoid confusing the
	  reader.

Sat Sep 30 03:30:33 BST 2006  Olly Betts <olly@survex.com>

	* ruby/Makefile.am: Oops, xapian.rb isn't a generated file.  Undo
	  last change, use the "dist_" prefix and let "make clean" remove
	  the BUILT_SOURCES if we're in MAINTAINER_MODE.

Sat Sep 30 03:28:19 BST 2006  Olly Betts <olly@survex.com>

	* ruby/Makefile.am: Add dependencies and clean rules for xapian.rb.

Sat Sep 30 03:22:10 BST 2006  Olly Betts <olly@survex.com>

	* configure.ac: Look for ruby interpreter as "ruby1.8" since it's
	  called that (with no "ruby" alias) on Ubuntu dapper at least.

Sat Sep 30 03:03:30 BST 2006  Olly Betts <olly@survex.com>

	* python/docs/examples/simplematchdecider.py: Fix typo in comment.

Sat Sep 30 03:01:22 BST 2006  Olly Betts <olly@survex.com>

	* python/Makefile.am: Prefer $(PYTHON_MODERN_OR_OLDE) to
	  @PYTHON_MODERN_OR_OLDE@.  No need to list xapian_wrap.h in
	  _xapian_la_SOURCES.

Sat Sep 30 03:00:01 BST 2006  Olly Betts <olly@survex.com>

	* php/Makefile.am: When running smoketest.php, pass the "-q" option,
	  which suppresses HTTP header output for PHP < 4.3 and is ignored for
	  compatibility by more recent versions of PHP.

Sat Sep 30 02:57:24 BST 2006  Olly Betts <olly@survex.com>

	* configure.ac,php/Makefile.am: Build PHP bindings for both PHP4 and
	  PHP5 (using SWIG's new support for generating OO PHP5 wrappers).

Sat Sep 30 02:41:23 BST 2006  Olly Betts <olly@survex.com>

	* python/smoketest.py: Added missing "sys.exit(1)" in
	  TermIter.skip_to() test.  Run exception handling tests and test for
	  OP_ELITE_SET value whatever the python version is.  Add test that
	  MatchDecider can be subclassed successfully.

Fri Sep 29 10:06:37 BST 2006  Olly Betts <olly@survex.com>

	* configure.ac: Fix typo - PHP_tried should be PHP_found.  This might
	  have caused the PHP interpreter not to be found in some cases when
	  it was actually available, but it's only use to run the smoketest
	  not for building the bindings.

Fri Sep 29 07:02:10 BST 2006  Olly Betts <olly@survex.com>

	* tcl8/smoketest.tcl: Add comment about Tcl storing zero bytes as
	  \xc0\x80.

Thu Sep 28 15:05:07 BST 2006  Olly Betts <olly@survex.com>

	* python/extra.i,python/smoketest.py: Wrap TermIterator::skip_to().

Thu Sep 28 12:09:52 BST 2006  Olly Betts <olly@survex.com>

	* csharp/SmokeTest.cs: Fix check that OP_ELITE_SET works to actually
	  work, and also not give compiler warnings.
	* csharp/Makefile.am: Latest swig generates a "xapian_wrap.h" file, so
	  ship that.  Also don't mark xapian_wrap.cc as "nodist" in one place
	  since we want to distribute it (and mark it so elsewhere).

Thu Sep 28 11:54:46 BST 2006  Olly Betts <olly@survex.com>

	* java/SmokeTest.java,python/smoketest.py,ruby/smoketest.rb: Check
	  that OP_ELITE_SET has the correct numerical value.

Thu Sep 28 09:47:01 BST 2006  Olly Betts <olly@survex.com>

	* java/native/Makefile.am: Actually use JAVA_CPPFLAGS.

Thu Sep 28 09:42:21 BST 2006  Olly Betts <olly@survex.com>

	* xapian.i: Explicitly set OP_ELITE_SET to 10, since some languages
	  (e.g. Csharp) use the value from here rather than from the xapian
	  headers.
	* csharp/SmokeTest.cs: Check that OP_ELITE_SET works (until now it had
	  the wrong value in C# so caused an exception).
	* php/smoketest.php: Check that OP_ELITE_SET has the correct numerical
	  value.

Mon Sep 11 06:51:25 BST 2006  Olly Betts <olly@survex.com>

	* configure.ac: Fix broken sed command in previous checkin.

Fri Sep 08 03:27:36 BST 2006  Olly Betts <olly@survex.com>

	* configure.ac,tcl8/Makefile.am: For Tcl, remove any _svn6789 suffix
	  from the version number.

Tue Sep 05 21:14:33 BST 2006  Olly Betts <olly@survex.com>

	* configure.ac: Need to AC_SUBST(PYTHON_CXXFLAGS) so that we really
	  add "-fno-strict-aliasing" when compiling the python bindings with
	  g++.

Thu Aug 31 20:27:42 BST 2006  Olly Betts <olly@survex.com>

	* tcl8/Makefile.am,tcl8/run-tcl-test: Fix to work in VPATH build.

Thu Aug 24 18:31:42 BST 2006  Olly Betts <olly@survex.com>

	* tcl8/smoketest.tcl: Add check that xapian::Query_OP_ELITE_SET has
	  the right value.

Thu Aug 24 18:03:47 BST 2006  Olly Betts <olly@survex.com>

	* tcl8/: Rework how the smoketest gets run to eliminate special code
	  for using uninstalled bindings from smoketest.tcl itself.  This
	  allows the smoketest to be run using install bindings, and also
	  make the smoketest a better example program.

Fri Jun 09 04:10:18 BST 2006  Olly Betts <olly@survex.com>

	* configure.ac: We need to look for jni.h in
	  /usr/lib/jvm/java-gcj/include on some Debian and Ubuntu boxes at
	  least.

Fri Jun 09 00:23:46 BST 2006  Olly Betts <olly@survex.com>

	* xapian.i: Add actual begin_transaction prototype.

Mon May 29 11:19:32 BST 2006  Olly Betts <olly@survex.com>

	* php/Makefile.am: Distribute smoketest4.php and smoketest5.php.

Thu May 25 08:09:15 BST 2006  Olly Betts <olly@survex.com>

	* php/smoketest5.php: Fix syntax of catch.

Sat May 20 19:27:27 BST 2006  Olly Betts <olly@survex.com>

	* TODO: Add 2 entries for smoketest.rb.

Sat May 20 18:09:32 BST 2006  Olly Betts <olly@survex.com>

	* php/: Now that we're throwing PHP exceptions with PHP5 we need
	  separate versions of the exception handling test for PHP4 and
	  PHP5.  Fixed bug#76.

Sat May 20 16:56:51 BST 2006  Olly Betts <olly@survex.com>

	* csharp/SmokeTest.cs: Added exception handling test.

Sat May 20 16:36:30 BST 2006  Olly Betts <olly@survex.com>

	* tcl8/docs/examples/simpleindex.tcl,
	  tcl8/docs/examples/simplesearch.tcl: Print $errorCode in
	  the exception handler.

Sat May 20 16:30:48 BST 2006  Olly Betts <olly@survex.com>

	* tcl8/docs/bindings.html,tcl8/smoketest.tcl,tcl8/util.i,xapian.i:
	  Implement saner exception handling for Tcl and document it.

Sat May 20 14:28:39 BST 2006  Olly Betts <olly@survex.com>

	* tcl8/smoketest.tcl: Send error messages to stderr.
	* tcl8/smoketest.tcl: Add test of exception handling.

Sat May 20 09:24:46 BST 2006  Olly Betts <olly@survex.com>

	* python/smoketest.py: Add test of exception handling.

Sat May 20 06:18:43 BST 2006  Olly Betts <olly@survex.com>

	* Makefile.am,configure.ac: Specify required automake version in
	  the call to AM_INIT_AUTOMAKE in configure.ac.

Fri May 19 05:35:01 BST 2006  Olly Betts <olly@survex.com>

	* php/smoketest.php: Work out the name of the module we need to load.
	  Check the return value of dl().

Thu May 18 19:18:00 BST 2006  Olly Betts <olly@survex.com>

	* java/native/Query.cc: Correct two misuses of delete to delete[].
	  Fixes bug#78.

Thu May 18 18:27:16 BST 2006  Olly Betts <olly@survex.com>

	* python/Makefile.am: xapian.pyc can't be generated until _xapian.la
	  has been built, so add an explicit dependency so that this works
	  reliably in parallel builds.  Fixes bug#77.

Wed May 17 05:35:59 BST 2006  Olly Betts <olly@survex.com>

	* configure.ac: If we're building with GCC 3.4 or higher, pass
	  -fvisibility=hidden when compiling SWIG generated code which makes
	  the compiled modules a few percent smaller and perhaps a little
	  faster.

Mon May 15 23:34:55 BST 2006  Olly Betts <olly@survex.com>

	* configure.ac: Fixed check for PYTHON_PATHSEP to use $PYTHON rather
	  than python, and also report the check and its result to the user.

Mon May 15 05:03:19 BST 2006  Olly Betts <olly@survex.com>

	* NEWS: Fix the recent headings which said "Xapian-core" to say
	  "Xapian-bindings".

Mon May 15 02:54:25 BST 2006  Olly Betts <olly@survex.com>

	* NEWS,configure.ac: Version 0.9.6.

Sun May 14 04:15:07 BST 2006  Olly Betts <olly@survex.com>

	* csharp/Makefile.am: Fix compiling SmokeTest.cs when srcdir !=
	  builddir.

Sun May 14 03:26:11 BST 2006  Olly Betts <olly@survex.com>

	* README: Note that Python bindings have been built with MSVC.

Sun May 14 02:52:40 BST 2006  Olly Betts <olly@survex.com>

	* csharp/SmokeTest.cs: Add URL for Portable.NET bug which means that
	  "using Xapian;" is required.

Sun May 14 01:25:07 BST 2006  Olly Betts <olly@survex.com>

	* csharp/SmokeTest.cs: The Portable.NET compiler seems to need "using
	  Xapian;" to be able to see static member functions such as
	  "Xapian.Version.Major()".

Sun May 14 01:20:55 BST 2006  Olly Betts <olly@survex.com>

	* configure.ac,csharp/AssemblyInfo.cs.in: Set the version correctly
	  when building a snapshot from SVN, store the key in the key
	  container so we reuse it for later builds, and set informational
	  attributes.

Sat May 13 23:40:07 BST 2006  Olly Betts <olly@survex.com>

	* configure.ac: Passing /out: when compile a CSharp .exe as the
	  Portable.NET compiler defaults to a.out.  If we're using ilgac
	  and sn isn't found, set SN=/bin/true since we don't need the
	  strongname.
	* configure.ac: Look for mcs as gmcs too (since it's sometimes
	  installed as that.)
	* README,TODO: We now support building with Portable.NET.

Sat May 13 23:32:04 BST 2006  Olly Betts <olly@survex.com>

	* TODO: Update ruby todo list.

Sat May 13 23:20:01 BST 2006  Olly Betts <olly@survex.com>

	* csharp/Makefile.am: When building SmokeTest.exe, pass
	  -out:SmokeTest.exe because the Portable.NET compiler defaults to
	  naming the output a.out.

Sat May 13 21:14:24 BST 2006  Olly Betts <olly@survex.com>

	* csharp/Makefile.am: Fix to work when srcdir != builddir.

Sat May 13 06:05:37 BST 2006  Olly Betts <olly@survex.com>

	* ruby/util.i: Rename set_XXX functions which take more than one
	  parameter to XXX! rather than XXX=.  set_query is almost always
	  called with a single argument, so make than form XXX= and the
	  two argument form XXX!.

Sat May 13 05:52:03 BST 2006  Olly Betts <olly@survex.com>

	* xapian.i: Adding "throw()" to version functions doesn't actually
	  seem to suppress %exception, so explicitly specify no-op %exception
	  for them.

Sat May 13 02:00:27 BST 2006  Olly Betts <olly@survex.com>

	* TODO,csharp/Makefile.am,csharp/SmokeTest.cs,
	  csharp/docs/bindings.html,csharp/util.i: Wrap the version functions
	  as more sensible names and document them (and continue to provide
	  the older undocumented names for now just in case anyone was using
	  them.)
	* csharp/Makefile.am: For consistency with other bindings, and
	  to reduce the number of files called XapianSharp.*, rename
	  XapianSharp.cc to xapian_wrap.cc.

Sat May 13 00:56:44 BST 2006  Olly Betts <olly@survex.com>

	* csharp/docs/bindings.html: Note that the passing of strings from C#
	  into Xapian and back isn't currently zero byte safe.  If you try to
	  handle string containing zero bytes, you'll find they get truncated
	  at the zero byte.

Sat May 13 00:55:55 BST 2006  Olly Betts <olly@survex.com>

	* TODO: Update.

Fri May 12 03:57:16 BST 2006  Olly Betts <olly@survex.com>

	* csharp/SmokeTest.cs,php/util.i,python/smoketest.py,ruby/util.i,
	  tcl8/smoketest.tcl,xapian.i: Updated to reflect the
	  Xapian::xapian_version_string -> Xapian::version_string change
	  in xapian-core.

Fri May 12 03:55:56 BST 2006  Olly Betts <olly@survex.com>

	* python/docs/examples/simpleexpand.py: Don't define
	  MAX_PROB_TERM_LENGTH as it isn't used.

Fri May 12 03:46:45 BST 2006  Olly Betts <olly@survex.com>

	* php/smoketest.php: Whitespace tweak.

Fri May 12 03:46:06 BST 2006  Olly Betts <olly@survex.com>

	* php/docs/examples/simplesearch.php: MAX_PROB_TERM_LENGTH isn't used
	  here so remove it.

Fri May 12 03:39:31 BST 2006  Olly Betts <olly@survex.com>

	* php/Makefile.am: Reinstate -noproxy which I accidentally removed on
	  2006-05-07.

Fri May 12 00:32:41 BST 2006  Olly Betts <olly@survex.com>

	* configure.ac: Add partial support for the Portable.NET C# compiler.
	  Currently the lack of strong naming support is a problem because
	  our build system assumes we have it...

Fri May 12 00:31:51 BST 2006  Olly Betts <olly@survex.com>

	* xapian.i: Wrap optional length parameter to Enquire::set_query().

Fri May 12 00:30:51 BST 2006  Olly Betts <olly@survex.com>

	* ruby/util.i: Rename set_sort_by_relevance to sort_by_relevance!
	  instead of sort_by_relevance= (as it doesn't take any parameters).

Tue May 09 03:39:03 BST 2006  Olly Betts <olly@survex.com>

	* csharp/SmokeTest.cs: Add test of version functions.

Tue May 09 03:21:44 BST 2006  Olly Betts <olly@survex.com>

	* php/smoketest.php: Added simple test that zero-bytes are handled
	  when passing strings to and from Xapian.

Tue May 09 03:12:03 BST 2006  Olly Betts <olly@survex.com>

	* python/smoketest.py: Added simple test that zero-bytes are handled
	  when passing strings to and from Xapian.

Tue May 09 00:50:00 BST 2006  Olly Betts <olly@survex.com>

	* tcl8/smoketest.tcl: Add test for version reporting functions; if a
	  test fails, say which one to aid debugging.

Mon May 08 21:57:49 BST 2006  Olly Betts <olly@survex.com>

	* tcl8/smoketest.tcl: Added simple test that zero-bytes are handled
	  when passing strings to and from Xapian.

Sun May 07 22:03:01 BST 2006  Olly Betts <olly@survex.com>

	* java/Makefile.am,java/run-java-test: Another fix "make check" when
	  srcdir != builddir.
	* HACKING: Add estimation of approximate effort required to implement
	  bindings for another language.
	* NEWS: Updated ready for next release.

Sun May 07 15:01:24 BST 2006  Olly Betts <olly@survex.com>

	* java/Makefile.am: Need to make sure "built" subdirectory exists or
	  building from clean fails.
	* java/Makefile.am: Fix "make check" to work when srcdir != builddir.

Sun May 07 03:48:30 BST 2006  Olly Betts <olly@survex.com>

	* ruby/smoketest.rb: Use hit instead of get_hit.
	* ruby/util.i: Don't provide the typemap for get_matching_terms since
	  there's a hand-coded version in xapian.rb.

Sun May 07 01:19:38 BST 2006  Olly Betts <olly@survex.com>

	* ruby/Makefile.am: Fix "make check" to work when srcdir != builddir.

Sun May 07 01:16:25 BST 2006  Olly Betts <olly@survex.com>

	* php/Makefile.am: Using "php -c myphp.ini" still loads the system
	  php.ini (at least for PHP 4.3.10), so use "php -n" and then set the
	  options we specifically want using "-d".  Also, fix the smoketest
	  invocation to work better when srcdir != builddir.

Sat May 07 01:13:58 BST 2006  Olly Betts <olly@survex.com>

	* configure.ac,csharp/Makefile.am: Not all machines are set up to run
	  compiled C# programs when invoked directly, so get configure to
	  probe if we can, or if using mono works.  If not, just skip the
	  tests.

Sat May 06 18:34:41 BST 2006  Olly Betts <olly@survex.com>

	* xapian.i: Uncomment commented-out parameter names and fix duplicate
	  parameter names (for the benefit of bindings which use the parameter
	  names, like the OO PHP5 patch for SWIG I'm working on...)

Fri May 05 02:36:41 BST 2006  Olly Betts <olly@survex.com>

	* ruby/Makefile.am: Actually ship xapian.rb!

Fri May 05 00:49:22 BST 2006  Paul Legato

	* ruby/util.i: Remove code left over from before we created xapian.rb.

Thu May 04 18:30:26 BST 2006  Olly Betts <olly@survex.com>

	* configure.ac: Remove guile/Makefile from AC_CONFIG_FILES.

Tue May 02 03:00:15 BST 2006  Olly Betts <olly@survex.com>

	* python/docs/examples/simplematchdecider.py: Rename confusingly-named
	  "mymatcher" to "mymatchdecider".  Add description of what this
	  example does.

Sun Apr 30 01:27:06 BST 2006  Olly Betts <olly@survex.com>

	* configure.ac: The "#" in "C#" seems to sometimes confuse autoconf so
	  always say "CSharp" instead.  Add some missing "checking ..."
	  messages so the user has more idea what is going on.  Look for PHP
	  interpreter first in prefix given by "php-config --prefix".  Look
	  for CSharp compiler as "csc" (if "mcs" isn't found) but check we
	  don't find the unrelated Chicken csc program.

Sat Apr 29 22:16:51 BST 2006  Olly Betts <olly@survex.com>

	* INSTALL,configure.ac: Remove mentions of guile from
	  "./configure --help" and installation instructions.
	* Makefile.am: Don't include guile subdirectory in the tarball.
	* INSTALL: Mention --with-ruby.

Sat Apr 29 21:46:36 BST 2006  Olly Betts <olly@survex.com>

	* HACKING,Makefile.am,README,TODO,configure.ac,ruby/Makefile.am,
	  ruby/docs/Makefile.am,ruby/docs/bindings.html,ruby/docs/examples/,
	  ruby/smoketest.rb,ruby/util.i,ruby/xapian.rb,xapian.i: Added Ruby
	  bindings from Paul Legato.

Sat Apr 29 13:57:49 BST 2006  Olly Betts <olly@survex.com>

	* php/docs/bindings.html,python/docs/bindings.html,
	  tcl8/docs/bindings.html,xapian.i: Rename get_document_id to
	  get_docid for consistency.  Keep get_document_id as an alias
	  for now for backward compatibility.

Sat Apr 29 02:48:54 BST 2006  Olly Betts <olly@survex.com>

	* xapian.i: Fixed ESet::empty() to return bool instead of
	  Xapian::termcount (this was probably a largely harmless error).

Fri Apr 28 17:52:31 BST 2006  Olly Betts <olly@survex.com>

	* csharp/util.i,xapian.i: Move the C# specific %rename list to
	  csharp/util.i.

Fri Apr 28 17:38:12 BST 2006  Olly Betts <olly@survex.com>

	* xapian.i: PHP 4.1.2 doesn't define PHP_MAJOR_VERSION so rejig code
	  to handle this.

Fri Apr 28 17:24:32 BST 2006  Olly Betts <olly@survex.com>

	* INSTALL: To install without root access, you need to specify
	  --prefix to configure so that the docs and examples can be
	  installed somewhere.

Fri Apr 28 16:43:53 BST 2006  Olly Betts <olly@survex.com>

	* php/util.i,python/util.i,tcl8/util.i,xapian.i: Add
	  XAPIAN_TERMITERATOR_PAIR_OUTPUT_TYPEMAP and
	  XAPIAN_MIXED_VECTOR_QUERY_INPUT_TYPEMAP which util.i can #define to
	  specify which optional typemaps it provides so we don't need to
	  encode this information in xapian.i.

Fri Apr 28 14:32:22 BST 2006  Olly Betts <olly@survex.com>

	* xapian.i: Fix SWIG_RuntimeError to be handled as an exception in
	  PHP5.

Fri Apr 28 14:26:20 BST 2006  Olly Betts <olly@survex.com>

	* xapian.i: Mark the calls which return version strings as "throw()"
	  so that SWIG knows it can omit exception handling wrappers.

Fri Apr 28 14:11:32 BST 2006  Olly Betts <olly@survex.com>

	* java/Makefile.am,java/run-java-test: Simplify (and improve
	  portability of) run-java-test by using "libtool --mode=execute"'s
	  -dlopen option.

Sun Apr 16 03:48:08 BST 2006  Olly Betts <olly@survex.com>

	* php/smoketest.php: Translated tests of the version number functions
	  from smoketest.py.  Failing tests now print a diagnostic before
	  dying (again like smoketest.py).

Thu Apr 13 19:50:16 BST 2006  Olly Betts <olly@survex.com>

	* INSTALL: Add section describing how to install without root access.

Wed Apr 12 00:38:39 BST 2006  Olly Betts <olly@survex.com>

	* configure.ac: Fix warning flags passed for Intel C++ compiler.

Tue Apr 11 22:43:59 BST 2006  Olly Betts <olly@survex.com>

	* xapian.i: Removed superfluous "const" from return type "docid"
	  which is just a typedef for an unsigned integer type.

Sun Apr 09 16:47:15 BST 2006  Olly Betts <olly@survex.com>

	* python/Makefile.am: Install xapian.py and xapian.pyc as _DATA not
	  _SCRIPTS because we don't want to make them executable (they don't
	  have a #! line).

Sat Apr 08 20:09:39 BST 2006  Olly Betts <olly@survex.com>

	* NEWS,configure.ac: Updated for 0.9.5.

Sat Apr 08 20:08:07 BST 2006  Olly Betts <olly@survex.com>

	* configure.ac: Disable "--with-guile" option.

Fri Apr 07 22:54:54 BST 2006  Olly Betts <olly@survex.com>

	* configure.ac: Special case setting of compiler warnings to account
	  for Intel's C++ compiler (which configure detects as GCC.

Fri Apr 07 17:33:39 BST 2006  Olly Betts <olly@survex.com>

	* Makefile.am: Distribute HACKING.

Fri Apr 07 17:31:40 BST 2006  Olly Betts <olly@survex.com>

	* HACKING,README: Split off HACKING to contain information which is
	  only relevant to those wishing to modify the bindings.

Fri Apr 07 16:49:37 BST 2006  Olly Betts <olly@survex.com>

	* java/run-java-test: Fix to work on platforms where LD_LIBRARY_PATH
	  has a different name.

Thu Apr 06 23:33:55 BST 2006  Olly Betts <olly@survex.com>

	* php/docs/examples/simpleindex.php: Flushing after every call to
	  WritableDatabase_add_document isn't required and will kill
	  performance, so stop doing it.

Wed Apr 05 03:42:58 BST 2006  Olly Betts <olly@survex.com>

	* php/util.i: Add custom typemap for SWIGTYPE& to avoid SEGV when
	  "Null" is passed where C++ wants an object passed by reference.
	  Fixes bug#74.

Wed Apr 05 03:06:07 BST 2006  Olly Betts <olly@survex.com>

	* php/docs/examples/simpleindex.php: Lowercase terms before stemming.
	  Fixes bug#73.

Wed Apr 05 00:48:00 BST 2006  Olly Betts <olly@survex.com>

	* configure.ac: Require SWIG 1.3.29.

Tue Apr 04 22:05:37 BST 2006  Olly Betts <olly@survex.com>

	* php/smoketest.php: Added regression test to make sure that overload
	  resolution involving boolean types works.

Tue Apr 04 16:41:44 BST 2006  Olly Betts <olly@survex.com>

	* xapian.i: Wrap Enquire::set_sort_by_relevance_then_value().

Sun Apr 02 03:11:38 BST 2006  Olly Betts <olly@survex.com>

	* python/Makefile.am: Pass suitable SWIG optimisation options for
	  olde bindings.
	* python/Makefile.am,xapian.i: Exclude pythonic iterator code from
	  olde bindings.

Sat Apr 01 16:34:32 BST 2006  Olly Betts <olly@survex.com>

	* python/docs/bindings.html,python/smoketest.py: Pythonic iterators
	  require Python 2.2 or newer.

Thu Mar 30 15:32:44 BST 2006  Olly Betts <olly@survex.com>

	* python/docs/bindings.html: Wrap unwrapped paragraphs.  Use " to
	  quote attribute values for consistency.

Thu Mar 30 15:26:21 BST 2006  James Aylett <james@tartarus.org>

	* python/docs/bindings.html: Document the Pythonic iterators.

Thu Mar 30 15:23:16 BST 2006  Olly Betts <olly@survex.com>

	* python/extra.i: Database's termlist iterator now supports positions.

Tue Mar 28 21:58:21 BST 2006  Olly Betts <olly@survex.com>

	* xapian-bindings.spec.in: Use "%{_libdir}" instead of "/usr/lib" for
	  Python bindings.  Add package for C# bindings.

Thu Mar 16 08:15:43 GMT 2006  Olly Betts <olly@survex.com>

	* php/util.i: Fix handling of bool parameters when resolving
	  overloaded methods and/or default arguments.  This fixes
	  Enquire_sort_by_value() to work when the second argument
	  is specified.

Thu Mar 16 02:48:16 GMT 2006  Olly Betts <olly@survex.com>

	* python/extra.i: Fix TermIter not to try to read termfreqs or
	  positions when they aren't meaningful for the current TermIter.
	* python/smoketest.py: Add feature tests for the various pythonic
	  iterator wrappers; catch Exception objects and print them.

Wed Mar 15 02:21:53 GMT 2006  Olly Betts <olly@survex.com>

	* python/smoketest.py: If a check fails, write a diagnostic message to
	  stderr so we know which check it was!

Wed Mar 15 01:41:40 GMT 2006  Olly Betts <olly@survex.com>

	* python/smoketest.py: Add feature test for MSetIter.

Thu Mar 09 20:11:32 GMT 2006  Olly Betts <olly@survex.com>

	* java/SmokeTest.java,java/native/Query.cc,
	  java/native/org_xapian_XapianJNI.h,java/org/xapian/Query.java,
	  java/org/xapian/XapianJNI.java: Add a new Query constructor
	  wrapper which take an OP_xxx and an array of Query objects.
	* java/org/xapian/Makefile.am,java/org/xapian/errors/Makefile.am:
	  Compiling a .java file to a .class file now deletes the .jar file
	  to ensure it gets updated.

Thu Mar 09 20:08:17 GMT 2006  Olly Betts <olly@survex.com>

	* java/README: Note that some platforms need "-pthread" or similar
	  flags.

Thu Mar 09 17:50:51 GMT 2006  Olly Betts <olly@survex.com>

	* csharp/SmokeTest.cs,xapian.i: Rename Database::GetDoccount() to
	  Database::GetDocCount() for consistency.

Thu Mar 09 14:57:20 GMT 2006  Olly Betts <olly@survex.com>

	* java/Makefile.am: Use JAVA_PATHSEP when specifying the classpath for
	  compiling .java files to .class files.

Thu Mar 09 06:12:44 GMT 2006  Olly Betts <olly@survex.com>

	* java/README,java/native/Makefile.am,java/run-java-test: Causing the
	  "all" target to run the "install" target seems to be very
	  problematic, so change "make check" to use the uninstalled JNI glue
	  library, and update the instructions to say that "make install" is
	  now required.

Thu Mar 09 05:16:19 GMT 2006  Olly Betts <olly@survex.com>

	* java/native/XapianObjectHolder.h,java/native/xapian_jni.h: Rework
	  how we include headers to get hash_map to avoid compiler warnings
	  since it's usually not in the std namespace nowadays.

Wed Mar 08 23:39:34 GMT 2006  Olly Betts <olly@survex.com>

	* configure.ac: Fix poor English in comment.

Wed Mar 08 22:49:57 GMT 2006  Olly Betts <olly@survex.com>

	* java/SmokeTest.java: Write a helpful diagnostic to stderr if a check
	  fails so we have some idea what went wrong!

Tue Mar 07 04:30:45 GMT 2006  Olly Betts <olly@survex.com>

	* python/Makefile.am: Use the fairly new "swig -O" option for the
	  "modern" python bindings as it generates a smaller glue library
	  and runs faster.

Fri Mar 03 00:51:08 GMT 2006  Olly Betts <olly@survex.com>

	* configure.ac: Report which languages we're building bindings for
	  just before configure finishes.

Thu Mar 02 04:26:14 GMT 2006  Olly Betts <olly@survex.com>

	* configure.ac: Add a better check for Python's distutils.sysconfig
	  not being available (the previous check didn't actually work), and
	  mention in the warning/error that we give that the solution is
	  probably to install a python-dev or python-devel package.

Thu Mar 02 02:45:00 GMT 2006  Olly Betts <olly@survex.com>

	* php/Makefile.am,php/php.ini: php -n avoids reading any php.ini, but
	  the compiled in default may be to enable the dubiously named
	  "safe_mode" which prevents dl() being used so "make check" fails.
	  So instead provide a very simple php.ini which turns off safe_mode
	  and makes sure enable_dl is on.

Thu Feb 23 16:15:41 GMT 2006  Olly Betts <olly@survex.com>

	* xapian.i: Make the stub definitions for disabled backends static.

Tue Feb 21 23:23:59 GMT 2006  Olly Betts <olly@survex.com>

	* configure.ac: Catch the case where the user has python installed
	  but not the module "distutils.sysconfig".

Tue Feb 21 23:02:18 GMT 2006  Olly Betts <olly@survex.com>

	* python/Makefile.am: Fix so "make check" works in VPATH builds.

Tue Feb 21 21:15:10 GMT 2006  Olly Betts <olly@survex.com>

	* java/native/,xapian.i: Override deprecation warnings for Xapian
	  methods/functions/etc.

Tue Feb 21 12:12:48 GMT 2006  Olly Betts <olly@survex.com>

	* configure.ac: Don't quote $PHP in AC_PATH_PROGS to avoid
	  "checking for ... no" message.

Tue Feb 21 00:19:57 GMT 2006  Olly Betts <olly@survex.com>

	* NEWS,configure.ac: Updated for 0.9.4.

Sun Feb 19 23:21:29 GMT 2006  Olly Betts <olly@survex.com>

	* COPYING: Updated FSF address.

Sun Feb 19 01:10:14 GMT 2006  Olly Betts <olly@survex.com>

	* xapian.i: Wrap Stopper::get_description().
	* xapian.i: Wrap xapian_version_string() and related functions.
	* python/smoketest.py: Test wrapping of xapian_version_string()
	  and related functions.

Sat Feb 18 15:35:06 GMT 2006  Olly Betts <olly@survex.com>

	* configure.ac: Actually, the windows special case code for PHP
	  should *NOT* be active for cygwin too!

Sat Feb 18 15:34:10 GMT 2006  Olly Betts <olly@survex.com>

	* php/util.i: Fix so that generated code compiles with ZTS-enabled
	  PHP (which is the default on Windows).

Fri Feb 17 14:10:08 GMT 2006  Olly Betts <olly@survex.com>

	* configure.ac,csharp/Makefile.am,guile/Makefile.am,
	  java/native/Makefile.am,php/Makefile.am,python/Makefile.am,
	  tcl8/Makefile.am: If we're overriding MACOSX_DEPLOYMENT_TARGET
	  then override it for commands run from "make" too.
	* configure.ac: The windows special case code for PHP should be
	  active for cygwin too.

Thu Feb 16 00:11:00 GMT 2006  Olly Betts <olly@survex.com>

	* NEWS,configure.ac: Updated for 0.9.3.
	* php/Makefile.am: Missing change for trying to enable PHP bindings
	  to build out of the box on cygwin.

Wed Feb 15 23:18:22 GMT 2006  Olly Betts <olly@survex.com>

	* configure.ac: Add missing ";;" on the last alternative in some
	  case statements.
	* configure.ac: Try to enable PHP bindings to build out of the
	  box on cygwin (needs testing).

Wed Feb 15 21:02:42 GMT 2006  Olly Betts <olly@survex.com>

	* java/README: Updated the java TODO list.

Tue Feb 14 17:13:36 GMT 2006  Olly Betts <olly@survex.com>

	* configure.ac,csharp/Makefile.am,guile/Makefile.am,
	  java/native/Makefile.am,php/Makefile.am,python/Makefile.am,
	  tcl8/Makefile.am: Only pass -no-undefined on platforms where it
	  is required in order to link a shared library at all (it causes
	  problems on MacOS X in some cases).

Tue Feb 14 14:45:34 GMT 2006  Olly Betts <olly@survex.com>

	* python/smoketest.py: Remove stray print statement left over from
	  debugging.

Tue Feb 14 14:37:15 GMT 2006  Olly Betts <olly@survex.com>

	* xapian.i: zend_throw_exception takes a non-const char * as the
	  message to throw.  Presumably it doesn't modify it, but there's
	  no documentation so it's hard to be sure.  Just cast away the const
	  for now.

Tue Feb 14 14:22:35 GMT 2006  Olly Betts <olly@survex.com>

	* configure.ac: Change calls to AC_PATH_PROG(FOO, foo, ...)
	  to AC_PATH_PROGS(FOO, [$FOO foo], ...) so that the user
	  can do "./configure FOO=myfoo".  By itself, AC_PATH_PROG
	  ignore an explicitly specified FOO unless it has an absolute
	  path.

Tue Feb 14 11:31:36 GMT 2006  Olly Betts <olly@survex.com>

	* xapian-bindings.spec.in: Various updates, mostly from a patch by
	  Fabrice Colin:
	  + Automatically detect the python version.
	  + Automatically detect the PHP extension directory.
	  + Relax Tcl requirement to >= 8.1, since that's what we actually
	    require.
	  + Add support for "--without php" and --without tcl8" options to
	    rpmbuild.
	  + Rename "php4" references to "php".

Tue Feb 14 09:21:52 GMT 2006  Olly Betts <olly@survex.com>

	* php/util.i: In SWIG 1.3.28, the PHP typecheck for numbers includes
	  IS_STRING so force std::string to have a higher priority so that
	  number/string overloads can be resolved as string.  Fixes bug#68.

Sun Feb 12 18:31:26 GMT 2006  Olly Betts <olly@survex.com>

	* java/SmokeTest.java: Expanded smoketest to cover more features.

Sun Feb 12 16:01:29 GMT 2006  Olly Betts <olly@survex.com>

	* java/README: Note that the bindings work with the Eclipse javac
	  and GIJ 4.0.1.

Sun Feb 12 13:30:15 GMT 2006  Olly Betts <olly@survex.com>

	* guile/util.i: Replace with a rewrite which doesn't cause SWIG
	  warnings and is zero-byte safe.  The guile bindings are still
	  a long way from actually working though.

Sun Feb 12 12:31:21 GMT 2006  Olly Betts <olly@survex.com>

	* README: SWIG 1.3.28 now released so change "will add" to "added".

Sun Feb 12 07:30:50 GMT 2006  Olly Betts <olly@survex.com>

	* java/org/xapian/Query.java: OP_* code 9 no longer exists, so add
	  it to those rejected by the validity check.

Sun Feb 12 07:28:11 GMT 2006  Olly Betts <olly@survex.com>

	* java/native/Query.cc: Fixed memory leak in
	  Query-from-array-of-strings constructor.

Sun Feb 12 07:22:39 GMT 2006  Olly Betts <olly@survex.com>

	* java/README: Add note about how wrapped methods are named.

Sun Feb 12 07:13:36 GMT 2006  Olly Betts <olly@survex.com>

	* java/native/org_xapian_XapianJNI.cc,java/native/utils.cc,
	  java/native/xapian_jni.h: Eliminate the "_errormap" hashmap -
	  we don't need to use RTTI here, since Xapian::Error subclasses
	  can tell you their typename directly (using get_type()).

Sat Feb 11 13:10:04 GMT 2006  Olly Betts <olly@survex.com>

	* java/org/xapian/Query.java: Comment out no longer used nativeStuff
	  and nativeOperator.

Fri Feb 10 18:20:36 GMT 2006  Olly Betts <olly@survex.com>

	* java/native/xapian_jni.h: Fix 2 typos in comments.

Fri Feb 10 10:17:12 GMT 2006  Olly Betts <olly@survex.com>

	* TODO: Update: SwigValueWrapper is no longer used for std::pair;
	  CamelCase is now used for C#.
	* Makefile.am: Ship TODO.
	* README: Add reference to TODO.

Fri Feb 10 08:15:54 GMT 2006  Olly Betts <olly@survex.com>

	* java/native/Enquire.cc,java/native/org_xapian_XapianJNI.h,
	  java/org/xapian/XapianJNI.java: Fix updated wrapper for
	  Enquire::set_query.
	* java/native/Enquire.cc: Clearer code in wrapper for
	  Enquire::get_mset.
	* java/org/xapian/Query.java: Commented out unused
	  'import java.io.StringReader;'.

Fri Feb 10 08:10:51 GMT 2006  Olly Betts <olly@survex.com>

	* csharp/SmokeTest.cs: Corrected TermlistCount -> TermListCount, etc.

Fri Feb 10 08:10:12 GMT 2006  Olly Betts <olly@survex.com>

	* xapian.i: Fix compilation issues with recent changes.

Fri Feb 10 08:06:26 GMT 2006  Olly Betts <olly@survex.com>

	* csharp/Makefile.am: SWIG CVS HEAD now generates the same .cs
	  filenames for templates as 1.3.27 did, so remove workaround
	  for handling both cases.

Fri Feb 10 06:51:03 GMT 2006  Olly Betts <olly@survex.com>

	* csharp/docs/: svn:ignore Makefile and Makefile.in.

Fri Feb 10 06:49:07 GMT 2006  Olly Betts <olly@survex.com>

	* configure.ac: Require SWIG 1.3.28 (for automatic renaming to
	  CamelCase for C#).

Fri Feb 10 06:47:21 GMT 2006  Olly Betts <olly@survex.com>

	* xapian.i: For C#, get_mset -> GetMSet; get_eset -> GetESet.
	* csharp/SmokeTest.cs,csharp/docs/examples/SimpleIndex.cs,
	  csharp/docs/examples/SimpleSearch.cs,csharp/util.i: Update
	  for CamelCase changes.

Fri Feb 10 06:33:10 GMT 2006  Olly Betts <olly@survex.com>

	* xapian.i,csharp/docs/bindings.html: Rename method names to
	  CamelCase for C#.

Thu Feb 09 20:41:28 GMT 2006  Olly Betts <olly@survex.com>

	* xapian.i: Tidy up new exception handling code.
	* xapian.i: Add "%template() std::pair<Xapian::TermIterator,
	  Xapian::TermIterator>;" which stops SWIG from using SwigValueWrapper
	  on that type.

Thu Feb 09 20:18:02 GMT 2006  Olly Betts <olly@survex.com>

	* .: svn:ignore xapian-version.h.

Wed Feb 08 15:24:23 GMT 2006  Olly Betts <olly@survex.com>

	* xapian.i: Fix typo in exception throwing code for PHP5.

Fri Feb 03 03:15:02 GMT 2006  Olly Betts <olly@survex.com>

	* Makefile.am,configure.ac,php/util.i,xapian-version.h.in: Put our
	  PACKAGE_VERSION into xapian-version.h so we can #include that from
	  php/util.i without clashing with PACKAGE_VERSION, etc defined by
	  php_config.h.

Thu Jan 12 19:51:52 GMT 2006  Olly Betts <olly@survex.com>

	* TODO: Updated.

Thu Jan 12 17:23:23 GMT 2006  Olly Betts <olly@survex.com>

	* INSTALL: Note that compile time (and probably memory usage) are much
	  reduced in 0.9.3.

Thu Jan 12 17:18:10 GMT 2006  Olly Betts <olly@survex.com>

	* xapian.i: Pull out much of the common exception handling code into
	  a helper function, drastically reducing the size of the compiled
	  code for other languages like I recently did for tcl.

Thu Jan 12 15:28:16 GMT 2006  Olly Betts <olly@survex.com>

	* python/Makefile.am: "import _xapian;" before we "import xapian;" to
	  avoid creating a broken xapian.pyc is the shared library can't be
	  loaded for some reason.

Fri Jan 06 00:30:50 GMT 2006  Olly Betts <olly@survex.com>

	* php/util.i: Fix so that PACKAGE_VERSION is defined when compiling
	  the SWIG generated C++ source code.

Thu Jan 05 18:29:20 GMT 2006  Olly Betts <olly@survex.com>

	* xapian.i: SWIG/Tcl ignores the SWIG_XXXError code passed to
	  SWIG_exception so special-case Tcl's %exception block to only
	  look for the Xapian::Error baseclass.  This cuts the compile
	  time by about a factor of 3 and halves the size of the stripped
	  library!

Wed Jan 04 20:21:39 GMT 2006  Olly Betts <olly@survex.com>

	* xapian.i: Include default constructors for all classes so that SWIG
	  knows it doesn't have to use SwigValueWrapper for them.

Tue Jan 03 01:56:32 GMT 2006  Olly Betts <olly@survex.com>

	* README: Note that bindings for additional languages need a
	  smoketest, documentation, and examples.

Tue Jan 03 01:48:29 GMT 2006  Olly Betts <olly@survex.com>

	* TODO: Updated.

Tue Jan 03 01:45:11 GMT 2006  Olly Betts <olly@survex.com>

	* php/docs/bindings.html,php/smoketest.php,xapian.i: Translate Xapian
	  exceptions to PHP exceptions for PHP5.  For PHP4, handle
	  DocNotFoundError and FeatureUnavailableError by issuing a warning
	  and making the method return "Null".

Tue Jan 03 01:41:11 GMT 2006  Olly Betts <olly@survex.com>

	* php/docs/examples/simplesearch.php: Use newly wrapped Query from
	  list constructor.

Tue Jan 03 01:40:24 GMT 2006  Olly Betts <olly@survex.com>

	* tcl8/docs/examples/simpleindex.tcl: Fix typo in comment.
	* tcl8/docs/examples/simplesearch.tcl: Fix to lowercase and stem query
	  terms.

Mon Jan 02 23:40:04 GMT 2006  Olly Betts <olly@survex.com>

	* tcl8/docs/examples/simpleindex.tcl,
	  tcl8/docs/examples/simplesearch.tcl: Need explicit "xapian::" on
	  constants.
	* tcl8/docs/examples/simplesearch.tcl: Use the new Query from list
	  constructor.
	* tcl8/docs/examples/simpleindex.tcl: Tweak regex to not tokenise
	  "foo--bar" as "foo-" and "bar".
	* tcl8/smoketest.tcl: Removed commented out unused line.

Mon Jan 02 23:25:48 GMT 2006  Olly Betts <olly@survex.com>

	* tcl8/docs/bindings.html,tcl8/smoketest.tcl,tcl8/util.i,xapian.i:
	  Implement custom typemaps for Tcl, so that you can now construct
	  a Query from a list of Query objects and/or strings, and
	  Enquire::get_matching_terms is now wrapped.

Mon Jan 02 18:59:21 GMT 2006  Olly Betts <olly@survex.com>

	* configure.ac,php/docs/Makefile.am,php/docs/examples/Makefile.am,
	  python/docs/Makefile.am,python/docs/examples/Makefile.am,
	  tcl8/docs/Makefile.am,tcl8/docs/examples/Makefile.am: Eliminate
	  separate Makefile in each examples subdirectory, which makes the
	  build system simpler, smaller, and a little faster.

Mon Jan 02 18:57:47 GMT 2006  Olly Betts <olly@survex.com>

	* README: Note that Python 2.0 and Tcl 8.0 wouldn't be too hard to
	  support in case anyone is sufficiently motivated.

Mon Jan 02 18:47:03 GMT 2006  Olly Betts <olly@survex.com>

	* csharp/docs/Makefile.am: Fix path for SimpleIndex.cs; add
	  SimpleSearch.cs.

Mon Jan 02 18:12:59 GMT 2006  Olly Betts <olly@survex.com>

	* README: C# bindings are now usable.

Mon Jan 02 07:06:58 GMT 2006  Olly Betts <olly@survex.com>

	* TODO,csharp/TODO: Move C# TODO to top level, update C# entries, and
	  add entry for tcl.

Mon Jan 02 07:05:05 GMT 2006  Olly Betts <olly@survex.com>

	* csharp/docs/Makefile.am,csharp/docs/bindings.html,
	  csharp/docs/examples/: Add C# examples.
	* csharp/docs/bindings.html: Document the slightly odd names that
	  constants are currently wrapped as.

Mon Jan 02 06:49:48 GMT 2006  Olly Betts <olly@survex.com>

	* csharp/util.i: Fixed to work!

Mon Jan 02 02:48:35 GMT 2006  Olly Betts <olly@survex.com>

	* csharp/Makefile.am: Don't use $(ASSEMBLY).cc for the generated C++
	  source.  It doesn't work everywhere, so it's confusing to use it
	  in just some places.
	* csharp/util.i: Implement operator== and operator!= for the iterator
	  classes so that comparisons with the end iterator work as expected.
	* csharp/SmokeTest.cs: Add test for this.
	* csharp/docs/bindings.html: Document.

Sat Dec 31 14:15:41 GMT 2005  Olly Betts <olly@survex.com>

	* csharp/Makefile.am: Removed another reference to
	  SWIGTYPE_p_std__list_Tstd__string_t.

Sat Dec 31 13:25:31 GMT 2005  Olly Betts <olly@survex.com>

	* csharp/Makefile.am: SWIGTYPE_p_std__list_Tstd__string_t.cs is no
	  longer generated.

Sat Dec 31 06:43:37 GMT 2005  Olly Betts <olly@survex.com>

	* configure.ac: Remove php/util.i from AC_CONFIG_FILES.

Sat Dec 31 06:42:41 GMT 2005  Olly Betts <olly@survex.com>

	* python/smoketest.py: Add more tests.

Sat Dec 31 06:41:21 GMT 2005  Olly Betts <olly@survex.com>

	* php/smoketest.php: Add more tests.

Sat Dec 31 06:40:24 GMT 2005  Olly Betts <olly@survex.com>

	* php/docs/bindings.html: Update documentation to include new
	  features.

Sat Dec 31 06:39:17 GMT 2005  Olly Betts <olly@survex.com>

	* php/Makefile.am: Clean up now php/util.i is no longer a generated
	  file.

Sat Dec 31 06:29:24 GMT 2005  Olly Betts <olly@survex.com>

	* php/util.i,php/util.i.in: Generating php/util.i from configure
	  is unnecessary and risks lost changes if you fail to notice
	  and edit the wrong file, so stop doing it.  Redo Xapian section in
	  phpinfo() to look more like most other modules; New PHP typemaps:
	  you can now construct a Query object from an array of strings or
	  Query objects (or a mixture).
	* php/util.i,python/util.i,xapian.i: Change the %extend method
	  Enquire::get_matching_terms() to generate the PHP/Python list
	  directly from the TermIterator rather than constructing a
	  temporary C++ std::list.
	* python/util.i: Check for errors in more places.

Sat Dec 31 06:17:56 GMT 2005  Olly Betts <olly@survex.com>

	* tcl8/docs/bindings.html: We've not implemented the typemaps
	  which allow Enquire::get_matching_terms() to work yet, so
	  comment out that section of the documentation.

Sat Dec 31 06:15:55 GMT 2005  Olly Betts <olly@survex.com>

	* csharp/TODO,csharp/docs/bindings.html: Note that we need to write
	  the custom typemaps for Enquire::get_matching_terms() and the
	  Query list constructors.

Mon Dec 26 18:14:37 GMT 2005  Olly Betts <olly@survex.com>

	* README: Added note about supported platforms.

Sat Dec 24 15:10:53 GMT 2005  Olly Betts <olly@survex.com>

	* configure.ac: Added csharp/docs/Makefile to AC_CONFIG_FILES.

Sat Dec 24 14:27:56 GMT 2005  Olly Betts <olly@survex.com>

	* php/util.i.in: Remove language name from %typemap as it's deprecated
	  by SWIG and not needed since we only include the appropriate util.i
	  for the language we're building bindings for.

Sat Dec 24 13:13:26 GMT 2005  Olly Betts <olly@survex.com>

	* csharp/Makefile.am,csharp/extra.i,guile/Makefile.am,guile/extra.i,
	  php/Makefile.am,php/extra.i,python/util.i,tcl8/Makefile.am,
	  tcl8/extra.i,xapian.i: Eliminate all the empty extra.i files.
	  Python's isn't empty, but we can just include that from Python's
	  util.i.

Sat Dec 24 13:08:16 GMT 2005  Olly Betts <olly@survex.com>

	* csharp/util.i,xapian.i: Make ++ and -- work on iterators.

Sat Dec 24 12:21:59 GMT 2005  Olly Betts <olly@survex.com>

	* csharp/Makefile.am,csharp/TODO,csharp/docs/Makefile.am,
	  csharp/docs/bindings.html: Added documentation for C# bindings.

Thu Dec 22 23:31:40 GMT 2005  Olly Betts <olly@survex.com>

	* python/util.i: Comment out unused "get_py_int".  Use
	  PyString_AsStringAndSize() to get string and size in one.

Wed Dec 21 09:27:19 GMT 2005  Olly Betts <olly@survex.com>

	* csharp/Makefile.am: Fix SWIG invocation rule to cope with either
	  SWIG 1.3.27 or SWIG CVS HEAD (which uses a slightly different file
	  naming convention for templates).

Wed Dec 21 09:04:54 GMT 2005  Olly Betts <olly@survex.com>

	* python/util.i: Remove the language name from the %typemap arguments
	  - it's superfluous (since we only include this file for python) and
	  seems to be deprecated in SWIG.

Tue Dec 20 20:40:57 GMT 2005  Olly Betts <olly@survex.com>

	* python/util.i: Test return value of SWIG_ConvertPtr < 0 for
	  consistency with usage elsewhere.

Tue Dec 20 16:51:49 GMT 2005  Olly Betts <olly@survex.com>

	* csharp/SmokeTest.cs,csharp/TODO: SWIG now supports optional
	  parameters in C# so no need to specify them.  Also the
	  get_description() problem I noticed seems to have been
	  fixed by a newer version of SWIG.

Tue Dec 20 15:50:41 GMT 2005  Olly Betts <olly@survex.com>

	* xapian.i: Added a missing ";" and two missing "static" from the
	  previous change.

Tue Dec 20 13:05:07 GMT 2005  Olly Betts <olly@survex.com>

	* csharp/: svn:ignore SmokeTest.exe, and adjust other ignores to be
	  more specific.
	* csharp/Makefile.am,csharp/SmokeTest.cs,csharp/TODO,xapian.i:
	  SmokeTest now passes and reports exceptions verbosely.
	  Xapian::InMemory::open() is wrapped as Xapian.InMemory.open(), and
	  similarly for other database factory functions.
	* xapian.i: Removed workaround for SWIG 1.3.22's missing std_XXX.i
	  typemap files for C#.  Added workaround for SWIG 1.3.27's missing
	  SWIG_exception() for C#.  Stop renaming methods for PHP as it now
	  support overloading.  Add dtors for MSetIterator and ESetIterator
	  as the classes do have them (they just do nothing) and SWIG will
	  try to wrap the default ones anyway (and get it slightly wrong).

Tue Dec 20 09:48:56 GMT 2005  Olly Betts <olly@survex.com>

	* csharp/Makefile.am: Heed compatibility warnings and use different
	  forms for command-line switches to the C# compiler (presumably for
	  compatibility with Microsoft's compiler, though the warnings don't
	  actually say that explicitly).

Mon Dec 19 12:51:19 GMT 2005  Olly Betts <olly@survex.com>

	* tcl8/util.i: Remove typemaps for handling std::string since SWIG
	  supplies those now.

Mon Dec 19 11:45:39 GMT 2005  Olly Betts <olly@survex.com>

	* php/docs/bindings.html,php/docs/examples/simpleindex.php: You aren't
	  meant to call delete_CLASS() directly from PHP (and in fact it's
	  usually not wrapped now).

Mon Dec 19 11:37:16 GMT 2005  Olly Betts <olly@survex.com>

	* php/smoketest.php: Add feature tests for new Query wrapping stuff.

Mon Dec 19 11:34:44 GMT 2005  Olly Betts <olly@survex.com>

	* python/util.i: Convert C++ strings to python ones in a zero-byte
	  clean way.

Mon Dec 19 11:01:31 GMT 2005  Olly Betts <olly@survex.com>

	* configure.ac,python/Makefile.am: If using GCC, compile the python
	  bindings with -fno-strict-aliasing (python itself is compiled with
	  this option to avoid problems and it appears we ought to use it too
	  to avoid the same problems).

Mon Dec 12 11:15:34 GMT 2005  Olly Betts <olly@survex.com>

	* php/util.i.in: Use std::string::data() instead of c_str() as it may
	  be more efficient for some implementations.

Mon Dec 12 04:26:24 GMT 2005  Olly Betts <olly@survex.com>

	* configure.ac: Fix java separator configure test to actually work.

Mon Dec 12 02:54:10 GMT 2005  Olly Betts <olly@survex.com>

	* configure.ac,java/Makefile.am: Compile a small java program and
	  run it to find what java wants as path separator in -classpath.

Mon Dec 12 02:11:44 GMT 2005  Olly Betts <olly@survex.com>

	* java/Makefile.am,java/run-java-test: Use $(PATH_SEPARATOR) to
	  separate entries in the java -classpath command line option so
	  that it'll work on platforms where $(PATH_SEPARATOR) isn't ":".

Sun Dec 11 07:58:51 GMT 2005  Olly Betts <olly@survex.com>

	* python/util.i,xapian.i: Support a mixture of xapian.Query objects
	  and strings in the python xapian.Query(OP, SEQUENCE [, PARAM])
	  ctor.
	* python/smoketest.py: Add feature test.
	* python/docs/bindings.html: Update documentation to mention recent
	  fixes/improvements.

Sun Dec 11 07:31:21 GMT 2005  Olly Betts <olly@survex.com>

	* python/util.i,xapian.i: Fix wrapper for Xapian::Query ctor taking
	  operator and list of strings, plus optional parameter to work again.
	  Add a new wrapper which is similar but takes a list of xapian.query
	  objects instead of strings.
	* python/smoketest.py: Add regression test and feature test for
	  the above changes.

Thu Dec 08 03:39:25 GMT 2005  Olly Betts <olly@survex.com>

	* python/extra.i,python/util.i: Tweak layout for better readability;
	  Update FSF address.
	* python/extra.i: Add vim modeline.

Thu Dec 08 02:05:13 GMT 2005  Olly Betts <olly@survex.com>

	* php/docs/examples/simpleindex.php,
	  php/docs/examples/simplesearch.php: Add a more useful error message
	  if a database can't be opened; Fix inconsistent whitespace; Update
	  FSF address.

Thu Dec 08 01:58:04 GMT 2005  Olly Betts <olly@survex.com>

	* INSTALL: Improved phrasing.
	* NEWS: Added draft entry for next release.

Wed Dec 07 02:46:53 GMT 2005  Olly Betts <olly@survex.com>

	* php/docs/bindings.html: Fix typo.

Wed Dec 07 02:42:51 GMT 2005  Olly Betts <olly@survex.com>

	* php/docs/bindings.html: Fix typo; note that SWIG doesn't currently
	  support proxy classes in PHP5.

Wed Nov 30 00:22:33 GMT 2005  Olly Betts <olly@survex.com>

	* java/README,java/native/Enquire.cc,java/org/xapian/Enquire.java:
	  Wrap optional second parameter (query length) to
	  Enquire::set_query().

Tue Nov 29 04:31:44 GMT 2005  Olly Betts <olly@survex.com>

	* README: Improved.

Tue Nov 29 04:11:18 GMT 2005  Olly Betts <olly@survex.com>

	* configure.ac,php/Makefile.am: Bump required SWIG version to 1.3.26
	  and drop the special requirement for 1.3.22 for PHP (hurrah!)

Tue Nov 29 03:46:40 GMT 2005  Olly Betts <olly@survex.com>

	* php/Makefile.am,php/php.ini: Instead of "$(PHP) -c $(srcdir)" and
	  having an empty php.ini in srcdir (which we were failing to
	  distribute anyway), use "$(PHP) -n" which tells PHP not to use any
	  php.ini file.

Tue Nov 29 00:48:06 GMT 2005  Olly Betts <olly@survex.com>

	* README: Updated list of languages SWIG supports.

Sun Oct 02 14:19:20 BST 2005  Olly Betts <olly@survex.com>

	* Makefile.am: Fixed "php4" -> "php" in DIST_SUBDIRS.

Sun Oct 02 00:15:06 BST 2005  Olly Betts <olly@survex.com>

	* INSTALL,configure.ac: Add -lstdc++ to XAPIAN_LIBS if we're using
	  GCC.  OpenBSD needs it to be explicitly specified and libtool
	  handles this if it would have been implicitly linked with anyway.
	* INSTALL: Improved and expanded the text in a few places.

Sat Oct 01 14:04:51 BST 2005  Olly Betts <olly@survex.com>

	* README,configure.ac,php/,php4/: Fabrice Colin reports that the PHP4
	  bindings also work with PHP5 so extend configure test to look for
	  PHP5 too, rename "php4" directory to "php", and change other
	  references to PHP4 too.

Mon Sep 26 22:39:01 BST 2005  Olly Betts <olly@survex.com>

	* INSTALL,configure.ac: On darwin, ensure MACOSX_DEPLOYMENT_TARGET is
	  set to at least 10.3.  This is required to link the bindings, and
	  it doesn't seem to be possible to link them on 10.1 or 10.2 anyway.
	* INSTALL: Update to reflect --with and --without option changes.
	* INSTALL: Added notes about OpenBSD issues and issues with compiling
	  the bindings requiring a lot of memory.

Mon Sep 19 13:19:59 BST 2005  Olly Betts <olly@survex.com>

	* configure.ac: Change how which bindings to build are selected.  If
	  no --with* arguments are passed, then we default to building
	  bindings we detect the required tools for.  But instead of requiring
	  users to deselect bindings they don't want, they now select bindings
	  they do want.  So "./configure --with-python" will only build the
	  python bindings (and will fail if the required tools aren't
	  installed).

Sun Sep 18 23:58:08 BST 2005  Olly Betts <olly@survex.com>

	* configure.ac,csharp/Makefile.am,guile/Makefile.am,
	  java/native/Makefile.am,php4/Makefile.am,python/Makefile.am,
	  tcl8/Makefile.am: Rework how XAPIAN_CXXFLAGS is passed through
	  so that the user can override CXXFLAGS like so: make CXXFLAGS=-g

Fri Jul 15 11:12:13 BST 2005  Olly Betts <olly@survex.com>

	* configure.ac: Updated for 0.9.2.

Fri Jul 15 10:21:17 BST 2005  Olly Betts <olly@survex.com>

	* xapian.i: Added semicolon missing from recent change.

Fri Jul 15 02:15:10 BST 2005  Olly Betts <olly@survex.com>

	* NEWS: Updated for 0.9.2.

Fri Jul 15 02:10:07 BST 2005  Olly Betts <olly@survex.com>

	* xapian.i: Added wrappers for new optional flags argument to
	  QueryParser::parse_query().

Fri Jun 24 12:00:19 BST 2005  Olly Betts <olly@survex.com>

	* java/README: Add success report for Sun java 1.4.1_01a.

Fri Jun 24 11:13:03 BST 2005  Olly Betts <olly@survex.com>

	* java/Makefile.am: Actually distribute SmokeTest.java.

Fri Jun 17 03:18:19 BST 2005  Olly Betts <olly@survex.com>

	* configure.ac: csharp build uses a tool from GNU Mono called "mcs"
	  but some UNIX variants ship with a tool called "mcs" which does
	  something else.  For now, simply check the "mcs --version" is
	  understood.

Thu Jun 16 19:12:41 BST 2005  Olly Betts <olly@survex.com>

	* python/util.i: When converting a python list to vector<string> we
	  know the number of elements so reserve that number in the vector.

Thu Jun 16 19:02:03 BST 2005  Olly Betts <olly@survex.com>

	* python/util.i: Remove bogus ";" after closing "}" of "namespace {}".

Mon Jun 06 18:50:54 BST 2005  Olly Betts <olly@survex.com>

	* NEWS: Updated for 0.9.1.

Mon Jun 06 18:48:42 BST 2005  Olly Betts <olly@survex.com>

	* tcl8/docs/bindings.html: Added information from Michael Schlenker
	  about how to delete a database object such that the destructor
	  gets called.

Mon Jun 06 17:58:16 BST 2005  Olly Betts <olly@survex.com>

	* configure.ac,NEWS: Updated for 0.9.1.

Fri May 13 00:34:22 BST 2005  Olly Betts <olly@survex.com>

	* NEWS: Updated with Java information for 0.9.0.

Fri May 13 00:29:31 BST 2005  Olly Betts <olly@survex.com>

	* java/native/Query.cc,java/native/org_xapian_XapianJNI.h,
	  java/org/xapian/Query.java,java/org/xapian/XapianJNI.java,
	  java/README: Wrap optional parameters of Query(term) ctor.

Fri May 13 00:26:24 BST 2005  Olly Betts <olly@survex.com>

	* NEWS,configure.ac: Updated for 0.9.0.

Wed May 11 02:15:23 BST 2005  Olly Betts <olly@survex.com>

	* java/native/Query.cc,java/native/MSet.cc,
	  java/native/org_xapian_XapianJNI.h,java/org/xapian/Query.java,
	  java/org/xapian/MSet.java,java/org/xapian/XapianJNI.java: Updates to
	  enable compilation with 0.9.0.
	* java/Makefile.am: Add .java.class: rule so SmokeTest can be built.
	* java/README: List API additions still to be wrapped.

Tue May 10 21:01:57 BST 2005  Olly Betts <olly@survex.com>

	* python/extra.i: Should be ValueIter not ValueIterator, and fixed up
	  a few typos in the code.

Tue May 10 01:24:59 BST 2005  Olly Betts <olly@survex.com>

	* configure.ac,python/Makefile.am: Quote another setting of
	  PYTHONPATH; Don't set PYTHON_LIBS on cygwin; fix undoubled []
	  in setting of PYTHON_LIBS.

Mon May 09 20:37:42 BST 2005  Olly Betts <olly@survex.com>

	* NEWS: Updated again.

Mon May 09 18:47:46 BST 2005  Olly Betts <olly@survex.com>

	* configure.ac,python/Makefile.am: Changes to help building the python
	  bindings under mingw.

Mon May 09 15:22:30 BST 2005  Olly Betts <olly@survex.com>

	* python/Makefile.am: Add "" around PYTHONPATH setting in
	  TESTS_ENVIRONMENT to protect PYTHON_PATHSEP from the shell
	  (PYTHON_PATHSEP is ';' under Windows).
	* python/Makefile.am: Explicitly pass -outdir to SWIG because Windows
	  versions of SWIG only consider '\' as a directory separator when
	  extracting the directory from the argument to -o.

Mon May 09 11:02:08 BST 2005  Olly Betts <olly@survex.com>

	* configure.ac: If python is found, also check that Python.h exists
	  (it may not be if the python-dev package (or similar) isn't
	  installed).

Mon May 09 11:00:08 BST 2005  Olly Betts <olly@survex.com>

	* python/extra.i: Removed python iter wrappers for removed methods
	  QueryParser::termlist_begin() and termlist_end().

Mon May 09 10:54:47 BST 2005  Olly Betts <olly@survex.com>

	* xapian.i: Removed wrappers for removed methods
	  QueryParser::termlist_begin() and termlist_end().

Fri May 06 23:22:28 BST 2005  Olly Betts <olly@survex.com>

	* NEWS: Updated in preparation for 0.9.0.

Fri May 06 20:39:50 BST 2005  Olly Betts <olly@survex.com>

	* python/Makefile.am: Use correct path separator in PYTHONPATH when
	  generating .pyc file.

Fri May 06 17:57:05 BST 2005  Olly Betts <olly@survex.com>

	* configure.ac,python/Makefile.am: Make configure probe for correct
	  separator to use in PYTHONPATH.

Thu May 05 13:17:36 BST 2005  Olly Betts <olly@survex.com>

	* skiptest: Add skiptest script needed by last-but-one commit.

Thu May 05 12:44:01 BST 2005  Olly Betts <olly@survex.com>

	* xapian.i: Back out PHP4 specific hacks added since 0.8.5 which
	  were only needed for SWIG 1.3.23 and later,

Wed May 04 18:07:49 BST 2005  Olly Betts <olly@survex.com>

	* configure.ac,Makefile.am: Setting PHP4 to "exit 77 #" doesn't
	  actually work right, so use a trivial shell script to skip PHP
	  tests if we can't find the PHP interpreter.

Wed May 04 02:00:31 BST 2005  Olly Betts <olly@survex.com>

	* csharp/Makefile.am,python/Makefile.am,java/native/Makefile.am,
	  guile/Makefile.am,tcl8/Makefile.am,php4/Makefile.am: Pass
	  -no-undefined in *_la_LDFLAGS because libtool requires in on
	  MS Windows.  Also use $(PATH_SEPARATOR) instead of ':' when
	  specifying search paths.

Fri Apr 29 09:57:17 BST 2005  Olly Betts <olly@survex.com>

	* xapian.i: Rename second version of Muscat36::open_da() for guile
	  like we do for PHP4.
	* configure.ac: Disable guile by default, as it needs more work.

Thu Apr 28 21:21:23 BST 2005  Olly Betts <olly@survex.com>

	* xapian.i: If a backend is disabled in the xapian-core we're building
	  against, provide stub definitions of the database factory functions
	  so there isn't a link failure.
	* xapian.i: This means we can now wrap the Muscat36 factory functions.
	* xapian.i: QueryParser::set_stemming_options() has been renamed to
	  set_stemming_strategy().

Fri Apr 22 01:33:41 BST 2005  Olly Betts <olly@survex.com>

	* xapian.i: Updated to reflect 0.9.0 API.

Thu Apr 07 23:49:51 BST 2005  Olly Betts <olly@survex.com>

	* xapian.i: Removed superfluous ';' after 'namespace { ... }'.

Tue Apr 05 15:23:44 BST 2005  Olly Betts <olly@survex.com>

	* configure.ac: Fix version test to allow for any _svn6789 suffix.

Tue Apr 05 00:50:36 BST 2005  Olly Betts <olly@survex.com>

	* csharp/.cvsignore,python/docs/.cvsignore,
	  python/docs/examples/.cvsignore,python/.cvsignore,
	  java/native/.cvsignore,java/org/xapian/errors/.cvsignore,
	  java/org/xapian/.cvsignore,java/org/xapian/examples/.cvsignore,
	  java/org/.cvsignore,java/.cvsignore,debian/.cvsignore,
	  guile/.cvsignore,tcl8/docs/.cvsignore,tcl8/docs/examples/.cvsignore,
	  tcl8/.cvsignore,php4/docs/.cvsignore,php4/docs/examples/.cvsignore,
	  php4/.cvsignore,.cvsignore: Remove .cvsignore files, as they're not
	  used by SVN.

Tue Apr 05 00:34:09 BST 2005  Olly Betts <olly@survex.com>

	* configure.ac,php4/Makefile.am: There are problems with the PHP glue
	  code produced by SWIG 1.3.23 and later - optional arguments aren't
	  optional.  So add back the SWIG_1_3_22 machinery.

Tue Mar 29 15:14:11 BST 2005  Olly Betts <olly@survex.com>

	* csharp/Makefile.am: Updated list of generated .cs files.

Tue Mar 29 14:48:21 BST 2005  Olly Betts <olly@survex.com>

	* xapian.i: Fix C# warnings.

Tue Mar 29 13:57:36 BST 2005  Olly Betts <olly@survex.com>

	* xapian.i: For PHP4, rename default Database ctor to Database_empty
	  instead of suppressing the Database(const string &path) ctor.

Tue Mar 29 13:39:36 BST 2005  Olly Betts <olly@survex.com>

	* configure.ac: Pass -Werror to SWIG.
	* xapian.i: Fix all the SWIG warnings which are now errors.

Tue Mar 29 13:29:47 BST 2005  James Aylett  <james@tartarus.org>

	* don't wrap MSet::max_size() as it's there for STL
	  compatibility rather than useful functionality.

Tue Mar 29 11:55:26 BST 2005  James Aylett  <james@tartarus.org>

	* when running PHP4 tests, use a blank config file so that if
	  the xapian bindings are already installed as an extension and
	  loaded automatically in the default config, they won't be
	  during the test run.

	  The tests use dl(), so will pick up the version we've just
	  built.

Tue Mar 29 10:32:36 BST 2005  Olly Betts <olly@survex.com>

	* configure.ac,php4/Makefile.am: SWIG > 1.3.22 *does* work for PHP -
	  the problem was that I had an older PHP SWIG glue shared library
	  installed and this clashes with new glue libraries (but not older
	  ones).  So strip out the machinery to use a different SWIG version
	  for PHP.
	* configure.ac: Require SWIG >= 1.3.24.

Mon Mar 21 09:37:45 GMT 2005  James Aylett  <james@tartarus.org>

	* xapian.i: updated SWIG-based bindings to latest API

	* python/extra.i: more Python-style iterators

	* tcl8/docs/.cvsignore, tcl8/docs/examples/.cvsignore: ignore
	  autogenerated Makefile.in, Makefile

Mon Mar 21 07:01:14 GMT 2005  Olly Betts <olly@survex.com>

	* configure.ac,php4/Makefile.am: Use SWIG 1.3.22 for PHP bindings
	  as more recent versions don't work.
	* configure.ac: If configure can't find the php interpreter (as php4
	  or php), it probably just means it's not on PATH.  We only need it
	  for running the smoketest, so substitute "exit 77 #" instead which
	  will cause the test to skip (previously we substituted "missing"
	  which causes the test to fail).

Wed Feb 23 04:08:55 GMT 2005  Olly Betts <olly@survex.com>

	* NEWS: Updated for 0.8.5.1.

Wed Feb 23 04:07:48 GMT 2005  Olly Betts <olly@survex.com>

	* README: Refer reader to java/README for java specific information.

Tue Feb 22 16:12:55 GMT 2005  Olly Betts <olly@survex.com>

	* java/Makefile.am,java/README,java/native/Makefile.am,
	  java/org/xapian/Makefile.am,java/org/xapian/errors/Makefile.am:
	  Fixed how the jar file is made, and build it directory to the built
	  subdirectory rather than requiring an "install" step.  Updated the
	  README to add a "how to build" section.  Tweak the java commands in
	  the README for running the examples to work around a bug in Debian
	  gij's java wrapper script.  Added a README section about tested java
	  platforms.  Automatically "install" the JNI glue library in "built"
	  and remove the .la file (which is useless here).

Tue Feb 22 01:38:14 GMT 2005  Olly Betts <olly@survex.com>

	* configure.ac: Set version to 0.8.5.1 and fix version check.

Mon Feb 21 20:17:07 GMT 2005  Olly Betts <olly@survex.com>

	* COPYING: This code is under the GPL (except the Java bindings which
	  are MIT-style, but that's GPL compatible anyway).

Mon Feb 21 20:11:36 GMT 2005  Olly Betts <olly@survex.com>

	* configure.ac: Run tests using the C++ compiler; Allow bindings
	  version to have an extra "patchlevel", yet still match with
	  corresponding xapian-core version (e.g. 0.8.5.1 and 0.8.5);
	  Use "-Wno-unused" when compiling JNI C++ code to ignore harmless
	  warnings in generated code (we were specially passing "-Wunused"
	  which was a thinko I believe!)

Mon Feb 21 20:08:56 GMT 2005  Olly Betts <olly@survex.com>

	* java/Makefile.am,java/org/xapian/examples/Makefile.am: "make clean"
	  should remove the generated class files.

Mon Feb 21 20:06:19 GMT 2005  Olly Betts <olly@survex.com>

	* java/README: Added list of unwrapped methods and classes.

Mon Feb 21 20:03:06 GMT 2005  Olly Betts <olly@survex.com>

	* java/.cvsignore: Add "built" directory.

Mon Feb 21 20:02:17 GMT 2005  Olly Betts <olly@survex.com>

	* java/Makefile.am,java/run-java-test: Run SmokeTest on "make check".

Mon Feb 21 18:42:32 GMT 2005  Olly Betts <olly@survex.com>

	* java/org/xapian/ExpandDecider.java,
	  java/org/xapian/MatchDecider.java: Fix GCJ warning.

Mon Feb 21 18:42:03 GMT 2005  Olly Betts <olly@survex.com>

	* java/org/xapian/errors/Makefile.am: Remove lingering reference to
	  InvalidDataError.java and InvalidDataError.class.

Mon Feb 21 05:16:28 GMT 2005  Olly Betts <olly@survex.com>

	* java/.cvsignore,java/SmokeTest.java,java/native/,java/org/xapian/,
	  java/org/xapian/errors/,java/org/xapian/examples/:
	  Added missing .java sources and removed unused ones; Added java
	  smoketest (not yet run automatically); Added .cvsignore files for
	  generated files; Updated to use new ctors for Database and
	  WritableDatabase which replace Auto::open(); Wrap
	  Database::get_lastdocid(); Wrap ESetIterator::prev() and
	  MSetIterator::prev(); Fixed glitches in automake build system;
	  Prefer Query::empty() to Query::is_empty(); Wrap InMemory::open();
	  Disable Eric's QueryParser - for consistency we should wrap the
	  C++ version by default; Removed forced flush() from
	  WritableDatabase::delete_document() wrapper.
	* java/org/xapian/examples/SimpleSearch.java: tweaked to be more like
	  the C++ version.

Mon Feb 21 05:02:30 GMT 2005  Olly Betts <olly@survex.com>

	* java/README: Need . in -classpath.

Tue Jan 18 02:27:06 GMT 2005  Olly Betts <olly@survex.com>

	* java/org/xapian/Xapian.java: Another missing java source!

Sun Jan 09 13:59:17 GMT 2005  Olly Betts <olly@survex.com>

	* configure.ac: Check for "php" as well as "php4", and fall-back to
	  missing so the error message from "make check" is better.

Thu Dec 23 19:17:39 GMT 2004  Olly Betts <olly@survex.com>

	* configure.ac,NEWS: Version 0.8.5.

Thu Dec 23 19:16:53 GMT 2004  Olly Betts <olly@survex.com>

	* INSTALL,README: Added better installation instructions.

Mon Dec 20 16:29:01 GMT 2004  Olly Betts <olly@survex.com>

	* python/Makefile.am: Simpler .pyc fix.

Fri Dec 10 17:13:52 GMT 2004  Richard Boulton <richard@tartarus.org>

	* python/Makefile.am: Fixed bytecode compilation of xapian.py.
	  xapian.pyc was being generated in the same directory
	  as xapian.py, but Makefile.am was looking in current directory
	  when installing it.  Additionally, VPATH builds were broken.

Wed Dec 08 16:18:39 GMT 2004  Olly Betts <olly@survex.com>

	* NEWS: Fixed typo, bumped date.

Wed Dec 08 02:13:25 GMT 2004  Olly Betts <olly@survex.com>

	* php4/docs/bindings.html,python/docs/bindings.html,
	  tcl8/docs/bindings.html: Reworked text about Xapian::Auto namespace
	  and a few other tweaks.

Tue Dec 07 19:55:48 GMT 2004  Olly Betts <olly@survex.com>

	* xapian.i,php4/docs/examples/simpleindex.php,
	  php4/docs/examples/simplesearch.php,python/docs/examples/,
	  tcl8/docs/bindings.html,tcl8/docs/examples/simpleindex.tcl,
	  tcl8/docs/examples/simplesearch.tcl: Wrap the new constructors
	  for Database and WritableDatabase, use these in the examples,
	  and removed mentions of Auto::open() from the documentation.
	  Don't wrap the WritableDatabase forms of Auto::open() and
	  Quartz::open() in tcl8 since the destructor never gets called.

Tue Dec 07 19:53:48 GMT 2004  Olly Betts <olly@survex.com>

	* README: Updated to list fully supported languages and improved
	  wording.

Thu Dec 02 13:31:40 GMT 2004  Olly Betts <olly@survex.com>

	* xapian.i: Weight::clone is for internal use - don't wrap it.
	* xapian.i: For PHP4, rename the default BM25Weight ctor to
	  BM25Weight_default and the default TradWeight ctor to
	  TradWeight_default.

Thu Dec 02 13:30:55 GMT 2004  Olly Betts <olly@survex.com>

	* python/Makefile.am: test -d before mkdir to avoid worrying looking
	  warning from make.

Thu Dec 02 03:40:16 GMT 2004  Olly Betts <olly@survex.com>

	* NEWS: Updated.

Thu Dec 02 03:37:06 GMT 2004  Olly Betts <olly@survex.com>

	* configure.ac: SWIG 1.3.23 causes warnings (and quite likely problems)
	  with PHP4.  It helps C#, but since that's unfinished, PHP4
	  definitely matters more, so drop back to SWIG 1.3.22.

Thu Dec 02 03:27:37 GMT 2004  Olly Betts <olly@survex.com>

	* configure.ac: Added tcl8/docs/Makefile tcl8/docs/examples/Makefile
	  to AC_CONFIG_FILES.

Thu Dec 02 03:05:11 GMT 2004  Olly Betts <olly@survex.com>

	* NEWS,xapian.i: Removed the director for Xapian::Weight for now,
	  since it was causing swig to generate code which didn't compile.

Thu Dec 02 03:03:39 GMT 2004  Olly Betts <olly@survex.com>

	* python/.cvsignore: Updated.

Thu Dec 02 03:00:56 GMT 2004  Olly Betts <olly@survex.com>

	* python/Makefile.am: Fixed PYTHONPATH for running smoketest.py.

Wed Dec 01 21:32:02 GMT 2004  Olly Betts <olly@survex.com>

	* xapian.i: Prototype Weight::clone() method so that SWIG directors
	  know about it.

Wed Dec 01 16:11:32 GMT 2004  Olly Betts <olly@survex.com>

	* tcl8/Makefile.am,tcl8/docs/Makefile.am,
	  tcl8/docs/examples/Makefile.am: Ship and install docs and examples
	  for tcl8 bindings.

Wed Dec 01 15:41:56 GMT 2004  Olly Betts <olly@survex.com>

	* Makefile.am: Distribute xapian-bindings.spec.in.

Wed Dec 01 15:39:55 GMT 2004  Olly Betts <olly@survex.com>

	* xapian-bindings.spec.in: No longer need "BuildRequires: swig";
	  disable building of csharp bindings; package tcl8 documentation;
	  updated to package the tcl8 bindings at their new location.

Wed Dec 01 05:59:24 GMT 2004  Olly Betts <olly@survex.com>

	* NEWS: It's now tomorrow, so bump the 0.8.4 release date.

Wed Dec 01 05:57:41 GMT 2004  Olly Betts <olly@survex.com>

	* tcl8/docs/examples/simplesearch.tcl: Need Tcl 8.1 or later.

Wed Dec 01 05:54:45 GMT 2004  Olly Betts <olly@survex.com>

	* tcl8/docs/examples/simpleindex.tcl: Tweaked to actually work.

Wed Dec 01 05:18:18 GMT 2004  Olly Betts <olly@survex.com>

	* tcl8/docs/examples/simpleindex.tcl: Simpler, more idiomatic code
	  which doesn't rely on features added since Tcl 8.1.

Tue Nov 30 22:42:14 GMT 2004  Olly Betts <olly@survex.com>

	* NEWS,configure.ac: Updated for 0.8.4 release.

Mon Nov 29 04:17:42 GMT 2004  Olly Betts <olly@survex.com>

	* configure.ac,csharp/Makefile.am,guile/Makefile.am,php4/Makefile.am,
	  python/Makefile.am,tcl8/Makefile.am: Instead of requiring the user
	  to have a really recent SWIG installed, ship the files SWIG
	  generates.  Disable all the SWIG rules unless configure is run
	  with --enable-maintainer-mode to make sure they aren't triggered
	  accidentally by make with dodgy VPATH or anything else.
	* csharp/Makefile.am: Updated the list of generated .cs files to
	  include the subclasses of Weight.

Sun Nov 28 02:51:37 GMT 2004  Olly Betts <olly@survex.com>

	* csharp/TODO: Note that SWIG 1.3.23 apparently implements optional
	  parameters for C#.

Sun Nov 28 01:50:45 GMT 2004  Olly Betts <olly@survex.com>

	* csharp/Makefile.am: Wrapping for Xapian::Weight means we need to add
	  Weight.cs to the list of generated sources.

Sat Nov 27 03:00:24 GMT 2004  Olly Betts <olly@survex.com>

	* xapian.i: Mark Weight as needing a director for Python.

Tue Nov 16 02:59:18 GMT 2004  Olly Betts <olly@survex.com>

	* configure.ac,csharp/Makefile.am,guile/Makefile.am,php4/Makefile.am,
	  python/Makefile.am,tcl8/Makefile.am: Use newly added option
	  `xapian-config --swigflags` which (a) avoids always passing
	  -I/usr/include which could cause problems if we're using a Xapian
	  install not in /usr and there's another one in /usr and (b) avoids
	  problems if `xapian-config --cxxflags` contains flags other than
	  -I<something>.

Sun Nov 14 06:30:47 GMT 2004  Olly Betts <olly@survex.com>

	* xapian.i: Wrapped Xapian::Weight and subclasses (compiles, but
	  otherwise totally untested).  Nothing special is done about
	  directors, so deriving your own Weight subclass in the scripting
	  language probably won't currently work.

Wed Nov 10 03:32:23 GMT 2004  Olly Betts <olly@survex.com>

	* README: Improved a bit.

Wed Nov 10 03:24:08 GMT 2004  Olly Betts <olly@survex.com>

	* xapian.i: %name is deprecated, so use %rename instead.  This also
	  works around a bug currently in SWIG CVS HEAD.

Wed Nov 10 01:47:33 GMT 2004  Olly Betts <olly@survex.com>

	* xapian.i: Second argument to Document::add_posting() isn't optional.

Tue Nov 09 03:06:56 GMT 2004  Olly Betts <olly@survex.com>

	* configure.ac,csharp/Makefile.am,guile/Makefile.am,
	  java/native/Makefile.am,php4/Makefile.am,python/Makefile.am,
	  tcl8/Makefile.am: We now get -AA or -std strict_ansi from
	  xapian-config, so we don't need to probe for them ourselves.

Sat Nov 06 16:19:30 GMT 2004  Olly Betts <olly@survex.com>

	* configure.ac: Check GXX instead of GCC when deciding whether to pass
	  GCC specific warning flags.

Sat Nov 06 13:04:52 GMT 2004  Olly Betts <olly@survex.com>

	* configure.ac: Reinstated the check that the bindings version matches
	  the version of the xapian library.  It was added in 0.8.2, but
	  accidentally removed in 0.8.3.

Sat Nov 06 12:44:40 GMT 2004  Olly Betts <olly@survex.com>

	* configure.ac: Protect tcl header version test by prepending x to
	  both the strings being tested.

Tue Nov 02 05:59:54 GMT 2004  Olly Betts <olly@survex.com>

	* configure.ac: Removed pointless probe for a C compiler.

Tue Nov 02 05:54:45 GMT 2004  Olly Betts <olly@survex.com>

	* configure.ac: Require SWIG 1.3.22 (for guile).

Sat Oct 30 19:51:10 BST 2004  Olly Betts <olly@survex.com>

	* csharp/Makefile.am: Contents of xxx_SOURCES must be literal.

Thu Oct 28 04:45:15 BST 2004  Olly Betts <olly@survex.com>

	* csharp/Makefile.am,csharp/SmokeTest.cs: Added a smoketest.
	  Currently it fails.
	* csharp/Makefile.am: Updated list of generated .cs files.

Thu Oct 28 04:37:31 BST 2004  Olly Betts <olly@survex.com>

	* xapian.i: In the Query ctor which takes a vector of terms, only
	  call set_window if window is non-zero.  Otherwise things go wrong
	  if we're passed an empty vector.

Wed Oct 27 03:34:10 BST 2004  Olly Betts <olly@survex.com>

	* configure.ac: Added note that the bindings can easily be compiled
	  for use with Tcl 8.0, in case anybody needs that for some reason.

Sun Oct 24 02:07:31 BST 2004  Olly Betts <olly@survex.com>

	* python/docs/examples/simpleindex.py: Trim spaces from the start as
	  well as from the end of each line.  Simplify the loop slightly.

Sun Oct 24 01:54:17 BST 2004  Olly Betts <olly@survex.com>

	* tcl8/docs/bindings.html,tcl8/docs/examples/simpleindex.tcl: Added
	  Tcl version of simpleindex from xapian-examples.

Sat Oct 23 15:57:00 BST 2004  Olly Betts <olly@survex.com>

	* configure.ac,tcl8/Makefile.am: Use the TCL_STUBS mechanism so that
	  compiled extensions are portable between different versions of Tcl.
	  This needs Tcl 8.1, so bump the required Tcl version (was 8.0).
	  Also install in the directory above $tcl_library so the built
	  extension can be found by other Tcl versions.

Fri Oct 22 03:24:11 BST 2004  Olly Betts <olly@survex.com>

	* php4/docs/bindings.html,python/docs/bindings.html,
	  tcl8/docs/bindings.html: Mention the example scripts near the start
	  of the documentation, not right at the end.
	* php4/docs/bindings.html: Remove documentation explicitly saying
	  how we wrap Xapian::QueryParser and Xapian::Stem since we wrap them
	  exactly as we wrap everything else we don't mention!

Fri Oct 22 03:21:20 BST 2004  Olly Betts <olly@survex.com>

	* tcl8/.cvsignore,tcl8/Makefile.am: Pass -pkgversion to SWIG to set
	  the Tcl package version; create pkgIndex.tcl so the package can
	  be loaded in the usual Tcl way; install in "xapian<VERSION>"
	  subdirectory of the Tcl library directory, as is the convention.

Fri Oct 22 02:36:00 BST 2004  Olly Betts <olly@survex.com>

	* tcl8/docs/bindings.html: Added documentation for tcl8.

Fri Oct 22 02:21:48 BST 2004  Olly Betts <olly@survex.com>

	* python/docs/examples/simpleexpand.py,
	  python/docs/examples/simplematchdecider.py,
	  python/docs/examples/simplesearch.py: Changed to use James' newly
	  wrapped Query from list of terms ctor.
	* python/docs/examples/simplematchdecider.py: Make the example
	  MatchDecider exclude documents matching a value, rather than a term.
	  The latter is a very inefficient way to do what AND_NOT does, and
	  we don't want examples to mislead like that.

Thu Oct 21 18:00:14 BST 2004  Olly Betts <olly@survex.com>

	* python/docs/bindings.html: Note that you can construct a query
	  from a list of terms, even if you can't from a list of queries.
	  Add HTML links to the examples.

Thu Oct 21 17:44:19 BST 2004  Olly Betts <olly@survex.com>

	* python/docs/bindings.html: Remove documentation explicitly saying
	  how we wrap Xapian::QueryParser and Xapian::Stem since we wrap them
	  exactly as we wrap everything else we don't mention!  Also mention
	  simpleexpand example.

Thu Oct 21 16:59:03 BST 2004  Olly Betts <olly@survex.com>

	* php4/Makefile.am: Note why we pass -I. to SWIG.

Thu Oct 21 02:45:15 BST 2004  Olly Betts <olly@survex.com>

	* xapian.i: It turns out that we do need to wrap MSet::MSet() after
	  all (simpleexpand.py uses it, for example).

Thu Oct 21 02:43:34 BST 2004  Olly Betts <olly@survex.com>

	* python/docs/examples/: Report messages for Xapian exceptions.
	  Removed MAX_PROB_TERM_LENGTH from scripts which don't use it.

Thu Oct 21 01:39:08 BST 2004  Olly Betts <olly@survex.com>

	* tcl8/smoketest.tcl: Explicitly require at least Tcl version 8.

Thu Oct 21 01:35:28 BST 2004  Olly Betts <olly@survex.com>

	* tcl8/docs/examples/simplesearch.tcl: Use more idiomatic (and less
	  idiotic) Tcl thanks to contributions from Michael Schlenker.

Wed Oct 20 05:29:57 BST 2004  Olly Betts <olly@survex.com>

	* tcl8/docs/examples/simplesearch.tcl: Sussed out what Query::OP_OR
	  is wrapped as.

Wed Oct 20 05:18:36 BST 2004  Olly Betts <olly@survex.com>

	* tcl8/docs/examples/simplesearch.tcl: Translated simplesearch into
	  Tcl.

Tue Oct 19 21:07:06 BST 2004  Olly Betts <olly@survex.com>

	* python/Makefile.am: Added xapian_wrap.h as a target for the rule
	  which runs SWIG.

Tue Oct 19 21:05:11 BST 2004  Olly Betts <olly@survex.com>

	* tcl8/Makefile.am: Wrap in a tcl8 namespace "Xapian".
	* tcl8/Makefile.am,tcl8/smoketest.tcl: Added a smoketest.

Wed Oct  6 17:28:54 BST 2004  James Aylett  <james@tartarus.org>

	* get overloaded Query(Query::op, vector<string>*, termpos)
	  constructor working in Python

Thu Sep 30 02:29:13 BST 2004  Richard Boulton <richard@tartarus.org>

	* csharp/Makefile.am: Add XapianSharp.snk to CLEANFILES.
	  Place generated bindings into C# namespace "Xapian".
	  Change module name to Xapian. (Assembly remains as XapianSharp).
	  Remove -noproxy option from swig.
	  Update list of csharp source file to work with new swig options.
	* csharp/.cvsignore: Add XapianSharp.snk, now it's a generated
	  file.

Wed Sep 29 19:04:41 BST 2004  Olly Betts <olly@survex.com>

	* xapian.i: Reenabled inclusion of typemaps.i and exception.i for
	  Guile.  This was disabled in June 2000.  4 years later SWIG seems
	  to process them successfully.

Wed Sep 29 19:01:28 BST 2004  Olly Betts <olly@survex.com>

	* configure.ac,csharp/Makefile.am: Get configure to find sn.

Wed Sep 29 17:23:23 BST 2004  Richard Boulton <richard@tartarus.org>

	* csharp/: Generate strong name file automatically.

Wed Sep 29 14:17:50 BST 2004  Olly Betts <olly@survex.com>

	* csharp/Makefile.am: Added "touch op.cs" so the build system works
	  on SWIG <= 1.3.21 as well as SWIG 1.3.22.

Wed Sep 29 14:11:48 BST 2004  Olly Betts <olly@survex.com>

	* configure.ac: CSharp bindings now build, so enable them if the
	  required tools are available.

Wed Sep 29 03:00:05 BST 2004  Olly Betts <olly@survex.com>

	* csharp/Makefile.am: Removed hardcoded values for GACUTIL and CSC
	  which were overriding any values configure tried to set.

Wed Sep 29 02:57:07 BST 2004  Olly Betts <olly@survex.com>

	* csharp/Makefile.am: Fixed to build when srcdir != builddir.

Tue Sep 28 20:33:21 BST 2004  Olly Betts <olly@survex.com>

	* configure.ac: The guile bindings do now build (though I don't
	  know guile so can't test them), so enable the guile detection
	  machinery in configure.

Tue Sep 28 19:32:33 BST 2004  Olly Betts <olly@survex.com>

	* csharp/Makefile.am: Add op.cs to XAPIAN_SWIG_CS_SRCS.

Tue Sep 28 19:06:02 BST 2004  Olly Betts <olly@survex.com>

	* configure.ac: AC_PATH_PROG calls AC_SUBST, so we don't need to.

Tue Sep 28 19:04:17 BST 2004  Olly Betts <olly@survex.com>

	* csharp/Makefile.am: Set AM_CXXFLAGS.

Tue Sep 28 16:45:25 BST 2004  Olly Betts <olly@survex.com>

	* xapian.i: Workaround not being able to include stl.i with C#.

Tue Sep 28 16:22:47 BST 2004  Richard Boulton <richard@tartarus.org>

	* csharp/AssemblyInfo.cs.in: New file - includes strong name
	  in the assembly.
	* csharp/Makefile.am: Build assembly with a strong name, to
	  make gacutil happy.  Use gacutil to install the assembly.
	  Change xapian_wrap.cc to XapianSharp.cc
	* csharp/XapianSharp.snk: New file - strong name for XapianSharp.
	* csharp/.cvsignore: Ignore XapianSharp.{cc,loT}
	* configure.ac: Generate csharp/AssemblyInfo.cs

Sun Sep 26 19:34:54 BST 2004  Richard Boulton <richard@tartarus.org>

	* README: Mention that I'm working on C# bindings.
	* csharp/.cvsignore: Ignore generated .cs and .dll files

Sat Sep 25 02:51:22 BST 2004  Richard Boulton <richard@tartarus.org>

	* configure.ac,Makefile.am,csharp/: Add C sharp bindings, created
	  with SWIG.  Build disabled by default for now, because these are
	  completely untested, and probably need quite a bit of work.  In
	  addition, all the SWIG packages I've found seem to require a
	  patch to work correctly with csharp (various stl_*.i packages are
	  reported missing, creating them with "touch" seems to work, but
	  may break things subtly).  I need to learn C# before I can test
	  these bindings...

Mon Sep 20 15:28:04 BST 2004  Olly Betts <olly@survex.com>

	* NEWS,configure.ac: Version 0.8.3.

Mon Sep 20 15:10:57 BST 2004  Olly Betts <olly@survex.com>

	* java/org/xapian/.cvsignore,java/org/xapian/errors/.cvsignore:
	  Updated to ignore .class files.

Sun Sep 19 23:28:14 BST 2004  Olly Betts <olly@survex.com>

	* .cvsignore,Makefile.am,configure.ac,xapian-bindings.spec.in:
	  Added spec file contributed by Fabrice Colin.

Sun Sep 19 17:56:32 BST 2004  Olly Betts <olly@survex.com>

	* guile/.cvsignore: Added xapian_wrap.cc and xapianc.la.

Fri Sep 17 10:00:59 BST 2004  Olly Betts <olly@survex.com>

	* php4/docs/Makefile.am: Include php4/docs/bindings.html in the
	  tarball.

Fri Sep 17 00:54:12 BST 2004  Olly Betts <olly@survex.com>

	* php4/Makefile.am,python/Makefile.am: DIST_SUBDIRS is superfluous
	  when it's identical to SUBDIRS.

Fri Sep 17 00:52:47 BST 2004  Olly Betts <olly@survex.com>

	* java/org/xapian/Makefile.am,java/org/xapian/errors/Makefile.am:
	  Pass -classpath to javac; make sure errors subdirectory is built
	  before we try to build the jar file.

Fri Sep 17 00:00:25 BST 2004  Olly Betts <olly@survex.com>

	* configure.ac,tcl8/Makefile.am: Improved check for tcl.h to work with
	  Fedora Core 2.

Thu Sep 16 23:02:28 BST 2004  Olly Betts <olly@survex.com>

	* java/native/Makefile.am,java/org/xapian/Makefile.am: Fixed "make
	  install" to not give libtool error.

Thu Sep 16 22:51:26 BST 2004  Olly Betts <olly@survex.com>

	* php4/docs/examples/Makefile.am: Include simplesearch.php and
	  simpleindex.php in the tarball.

Wed Sep 15 18:47:58 BST 2004  Olly Betts <olly@survex.com>

	* configure.ac: Noted that -modern affects xapian.py (xapian_wrap.cc
	  is unchanged).

Wed Sep 15 18:22:23 BST 2004  Olly Betts <olly@survex.com>

	* configure.ac,php4/Makefile.am: Removed the recently added
	  SWIG_PHP_LDFLAGS machinery.  We only need to pass those if
	  we use swig's -noruntime option (which we don't do).

Wed Sep 15 17:38:02 BST 2004  Olly Betts <olly@survex.com>

	* configure.ac,python/Makefile.am: Use swig's -modern switch for
	  Python 2.2 and up - it gives cleaner, leaner, faster wrapper code.

Tue Sep 14 03:37:55 BST 2004  Olly Betts <olly@survex.com>

	* guile/Makefile.am,guile/extra.i: Added empty extra.i which
	  will be required when these bindings get ressurected.

Tue Sep 14 03:37:23 BST 2004  Olly Betts <olly@survex.com>

	* tcl8/Makefile.am: Don't install xapian.la.

Tue Sep 14 03:35:57 BST 2004  Olly Betts <olly@survex.com>

	* tcl8/extra.i: This had been copied from php4/extra.i without
	  changing reference in comments from PHP4 to Tcl - fixed.

Mon Sep 13 05:08:51 BST 2004  Olly Betts <olly@survex.com>

	* configure.ac: Version 0.8.2.

Mon Sep 13 04:59:54 BST 2004  Olly Betts <olly@survex.com>

	* NEWS,xapian.i,php4/docs/bindings.html,python/docs/bindings.html:
	  Wrap ESet::back(), Database::get_lastdocid(), and the new optional
	  third parameter to Enquire::set_sorting().  Don't wrap MSet::MSet().
	  Wrap operator-- as prev() for MSetIterator and ESetIterator.  Wrap
	  Quartz, InMemory, and Remote database factory functions as
	  quartz_open(), inmemory_open(), and remote_open().  Wrap static
	  Stem::get_available_languages() and Stem::get_description().
	* php4/smoketest.php,python/smoketest.py: Open an InMemory database
	  and add the document to it as an additional test.

Sun Sep 12 14:31:17 BST 2004  Olly Betts <olly@survex.com>

	* xapian.i: Add back is_empty() aliases for compatibility.

Thu Sep 09 04:19:54 BST 2004  Olly Betts <olly@survex.com>

	* configure.ac,php4/Makefile.am,php4/smoketest.php: Added smoke test
	  for PHP4 bindings.
	* python/Makefile.am: Fixed multiple setting of EXTRA_DIST.

Thu Sep 09 03:21:30 BST 2004  Olly Betts <olly@survex.com>

	* php4/docs/examples/simpleindex.php,
	  php4/docs/examples/simplesearch.php: Removed "dl('xapian.so')" -
	  instead document how to configure PHP to load the module.

Thu Sep 09 03:14:57 BST 2004  Olly Betts <olly@survex.com>

	* NEWS: Started to updated for next release.

Thu Sep 09 03:07:43 BST 2004  Olly Betts <olly@survex.com>

	* php4/docs/bindings.html: Added documentation on how to install the
	  PHP4 bindings.

Thu Sep 09 02:45:24 BST 2004  Olly Betts <olly@survex.com>

	* python/docs/bindings.html: Word-wrapped HTML source.

Thu Sep 09 02:40:17 BST 2004  Olly Betts <olly@survex.com>

	* php4/docs/bindings.html,python/docs/bindings.html: Removed
	  documentation of renaming of empty() methods.

Wed Sep 08 22:16:52 BST 2004  Olly Betts <olly@survex.com>

	* xapian.i: Updated for Query->is_empty() -> Query->empty().

Wed Sep 08 20:39:03 BST 2004  Olly Betts <olly@survex.com>

	* python/Makefile.am,python/smoketest.py: Added a simple testcase
	  to at least ensure the python bindings can be initialise and
	  some simple operations work.

Wed Sep 08 15:23:38 BST 2004  Olly Betts <olly@survex.com>

	* xapian.i: Remove renaming of empty() methods to is_empty().

Wed Sep 08 05:34:10 BST 2004  Olly Betts <olly@survex.com>

	* README: Pike support is now in SWIG it seems.

Wed Sep 08 05:30:58 BST 2004  Olly Betts <olly@survex.com>

	* README: Updated list of languages which SWIG supports.

Wed Sep 08 04:53:07 BST 2004  Olly Betts <olly@survex.com>

	* configure.ac: Disable tcl8 bindings if the tcl8.X-dev package
	  isn't installed.

Wed Sep 08 04:52:19 BST 2004  Olly Betts <olly@survex.com>

	* tcl8/.cvsignore: Ignore xapian.la.

Wed Sep 08 04:49:50 BST 2004  Olly Betts <olly@survex.com>

	* tcl8/.cvsignore: Ignore generated xapian_wrap.cc.

Wed Sep 08 04:15:06 BST 2004  Olly Betts <olly@survex.com>

	* configure.ac,guile/Makefile.am,java/native/Makefile.am,
	  php4/Makefile.am,python/Makefile.am,tcl8/Makefile.am:
	  Use special SWIG PHP ldflags when linking the PHP glue library;
	  Only pass -W* switches when building with GCC; Suppress compiler
	  warnings by passing -Wno-uninitialized when building SWIG glue code;
	  Python bindings now delete generated xapian_wrap.h on "make clean".

Wed Sep 08 04:06:02 BST 2004  Olly Betts <olly@survex.com>

	* python/util.i: Suppress SWIG warning about MatchDecider::operator()
	  director discarding const.

Wed Sep 08 02:37:17 BST 2004  Olly Betts <olly@survex.com>

	* php4/.cvsignore: Updated.

Wed Sep 08 01:27:54 BST 2004  Olly Betts <olly@survex.com>

	* configure.ac,php4/.cvsignore,php4/Makefile.am,
	  php4/docs/bindings.html,php4/docs/examples/simpleindex.php,
	  php4/docs/examples/simplesearch.php: Actually ship docs and
	  examples; fixed bug in includes introduced in last checkin; output
	  swig wrapper as xapian_wrap.cc not xapian_wrap.cpp for consitency
	  with other bindings; fixed documentation of wrapping of
	  Xapian::Query::OP_*; example scripts now load the xapian PHP
	  extension; simplesearch now works with multi-term queries.

Tue Sep 07 22:20:16 BST 2004  Olly Betts <olly@survex.com>

	* configure.ac,php4/.cvsignore,php4/Makefile.am: Don't use -phpfull
	  option to swig.  It's actually as easy to build and install the
	  shared library ourselves, and then we can link with an uninstalled
	  xapian library.

Tue Sep 07 22:18:20 BST 2004  Olly Betts <olly@survex.com>

	* python/Makefile.am: Fixed to use xapian_wrap.cpp not $@ - otherwise
	  "make xapian.py" doesn't work correctly.  Fixed typo in comment.

Fri Sep 03 18:44:56 BST 2004  Olly Betts <olly@survex.com>

	* python/.cvsignore: Added xapian.pyc.

Fri Sep 03 18:41:34 BST 2004  Olly Betts <olly@survex.com>

	* NEWS: Updated.

Fri Sep 03 18:34:21 BST 2004  Olly Betts <olly@survex.com>

	* configure.ac,configure.in: Renamed configure.in to configure.ac.

Fri Sep 03 18:28:54 BST 2004  Olly Betts <olly@survex.com>

	* Makefile.am: Require automake 1.8.5.
	* configure.in: Require autoconf 2.59.  Note that SWIG 1.3.22 doesn't
	  seem to have any changes relevant to us.

Fri Sep 03 18:14:15 BST 2004  Olly Betts <olly@survex.com>

	* python/Makefile.am: Fixed to remove _xapian.la after it is installed
	  (preventing it being installed is really hard to do).  And
	  xapian.py and xapian.pyc aren't BUILT_SOURCES so just put them
	  directly in CLEANFILES.

Fri Sep 03 13:04:42 BST 2004  Olly Betts <olly@survex.com>

	* python/Makefile.am: Byte compile the python code and install that
	  too.

Fri Sep 03 13:03:55 BST 2004  Olly Betts <olly@survex.com>

	* configure.in: Tell libtool not to build static libraries as the
	  bindings all need dynamic ones which can be loaded at runtime.

Wed Sep 01 12:07:08 BST 2004  Olly Betts <olly@survex.com>

	* configure.in: Require Python >= 2.1 for __cmp__ and __eq__.

Thu Aug 19 17:20:45 BST 2004  Olly Betts <olly@survex.com>

	* php4/docs/bindings.html: Document that the 2 argument form of
	  Xapian::Auto::open() for opening a writable database is wrapped
	  as open_writable() (bug #32).

Thu Aug 12 13:26:16 BST 2004  Olly Betts <olly@survex.com>

	* configure.in: Check that the bindings version matches the version of
	  the xapian library.

Thu Aug 12 13:15:01 BST 2004  Olly Betts <olly@survex.com>

	* configure.in,php4/: Include xapian version in output from phpinfo().

Fri Jul 02 14:27:42 BST 2004  Olly Betts <olly@survex.com>

	* php4/docs/bindings.html: Reference to Xapian::Auto::DB_* should be
	  Xapian::DB_*.

Wed Jun 30 14:54:48 BST 2004  Olly Betts <olly@survex.com>

	* configure.in: Version 0.8.1; Corrected --without-tcl help to say
	  it disables Tcl (not Java!) and list the SWIG bindings which
	  --without-swig disables; note that SWIG 1.3.21 isn't relevant
	  and the SWIG changelog URL.

Wed Jun 30 00:09:58 BST 2004  Olly Betts <olly@survex.com>

	* NEWS: Updated for 0.8.1 release.

Tue Jun 29 23:26:36 BST 2004  Eric B. Ridge <ebr@tcdi.com>

	* java/native/,java/org/xapian/: Updates to java bindings:
	  - cleanup usages of XapianObjectHolder to be explicitly created
	    during library initialization
	  - make finalize() methods of Database and WritableDatabase public so
	    they can be called from the outside world (should probably have
	    added explicit close() methods instead).
	  - deprecate document_add_term_nopos(); completely remove from C++
	    wrapper

Tue Jun 29 17:30:17 BST 2004  Richard Boulton <richard@tartarus.org>

	* Makefile.am: Remove Debian files from distribution tarballs,
	  since there will often be multiple patch releases for each
	  release.  Debian files will be available from an apt repository
	  in future.

Tue Jun 29 01:20:22 BST 2004  Eric B. Ridge <ebr@tcdi.com>

	* java/org/xapian/errors/: Removed wrappers for unused error classes
	  which have been pruned from C++.

Sun Jun 27 00:57:25 BST 2004  Olly Betts <olly@survex.com>

	* java/org/xapian/errors/.cvsignore,
	  java/org/xapian/examples/.cvsignore: Created.

Fri May 28 14:35:29 BST 2004  James Aylett  <james@tartarus.org>

	* Add basic documentation and examples to PHP4 bindings.

	* For PHP4, rename overloaded methods and constructors.

	* Add simple access to the prefixes map in QueryParser.

	* Correct simpleindex ports to never generate empty termnames.

Wed May 26 16:18:47 BST 2004  Olly Betts <olly@survex.com>

	* configure.in: Require SWIG 1.3.20 or higher.

Wed May 26 14:51:50 BST 2004  Olly Betts <olly@survex.com>

	* xapian.i: Removed bogus extra ")".

Wed May 26 04:04:06 BST 2004  Olly Betts <olly@survex.com>

	* xapian.i: Fixed the %exception handler to cover all the exceptions
	  Xapian can throw, not just a subset.

Thu May 20 15:55:36 BST 2004  Richard Boulton <richard@tartarus.org>

	* python/docs/: Add examples and documentation to dist (were being
	  installed, but not added to dist, causing make distcheck, and
	  dpkg-buildpackage, to fail).

Thu May 20 15:06:54 BST 2004  Richard Boulton <richard@tartarus.org>

	* Makefile.am: Add debian packaging files to distribution tarball.

Wed May 19 11:27:42 BST 2004  Olly Betts <olly@survex.com>

	* php4/util.i: Make sure that PHP bindings build a module which
	  exports get_module() so PHP is able to load it.

Thu May 13 17:57:50 BST 2004  Olly Betts <olly@survex.com>

	* java/native/WritableDatabase.cc,java/native/org_xapian_XapianJNI.h,
	  java/org/xapian/WritableDatabase.java,
	  java/org/xapian/XapianJNI.java: repalce -> replace.

Thu May 13 10:41:29 BST 2004  Olly Betts <olly@survex.com>

	* configure.in: Test phpize can actually be run, rather than just that
	  it's a readable file or directory.

Wed May 12 01:52:44 BST 2004  Richard Boulton <richard@tartarus.org>

	* configure.in: Revert "test -x" to "test -n", and change
	  previously extant "test -x" to "test -r": test -x isn't
	  portable.

Tue May 11 20:04:36 BST 2004  Richard Boulton <richard@tartarus.org>

	* configure.in: Use $PYTHON instead of python when running python
	  to determine and library and include paths and version number.
	  Also, change tests for non-zeroness of interpreter paths to tests
	  for existence and executability of interpreter paths: this is
	  relevant if configure is passed an interpreter path by the user
	  which doesn't exist (as my debian packaging makefile just did).

Tue May 11 18:06:06 BST 2004  Richard Boulton <richard@tartarus.org>

	* guile/Makefile.am,php4/Makefile.am,python/Makefile.am,
	  tcl8/Makefile.am: Add "-I/usr/include" to the swig line.  This is
	  needed when xapian is installed with a prefix of /usr, since
	  "xapian-config --cxxflags" assumes that it doesn't need to emit
	  -I/usr/include in this situation (presumably on the basis that
	  any sane C compiler will already have that on its path).

Tue Apr 20 03:20:22 BST 2004  Olly Betts <olly@survex.com>

	* configure.in: Generate Makefiles for new directories under java/.

Tue Apr 20 02:27:07 BST 2004  Olly Betts <olly@survex.com>

	* NEWS: Final update for 0.8.0.

Tue Apr 20 02:22:18 BST 2004  Olly Betts <olly@survex.com>

	* java/org/xapian/Makefile.am,java/org/xapian/errors/: Added missing
	  sources for error classes.
	* java/org/xapian/examples/: Added examples of a simple indexer and
	  searcher in java.
	* java/README: Added details of how to run the Java examples.

Tue Apr 20 02:14:58 BST 2004  Olly Betts <olly@survex.com>

	* python/.cvsignore: Ignore generated file xapian_wrap.h.

Mon Apr 19 19:25:05 BST 2004  Olly Betts <olly@survex.com>

	* NEWS,README,configure.in: Version 0.8.0.

Mon Apr 05 22:23:31 BST 2004  Olly Betts <olly@survex.com>

	* README: Added details on adding support for recent languages.

Sun Apr 04 18:53:58 BST 2004  Olly Betts <olly@survex.com>

	* java/native/Document.cc,java/native/org_xapian_XapianJNI.h,
	  java/org/xapian/: Applied update from Eric B. Ridge.  Added
	  support for Xapian::Document::add_term() - new name for
	  add_term_nopos().

Sun Apr 04 18:53:00 BST 2004  Olly Betts <olly@survex.com>

	* xapian.i: Added add_term() - new name for add_term_nopos().

Wed Mar 03 19:04:04 GMT 2004  Olly Betts <olly@survex.com>

	* configure.in: Only enable python bindings for python 1.5 or later
	  (since that's what SWIG supports).

Sun Feb 22 04:28:18 GMT 2004  Olly Betts <olly@survex.com>

	* configure.in: Changed --disable-LANGUAGE to be --without-LANGUAGE
	  (fits better with autoconf's intended usages).

Sun Feb 22 02:41:20 GMT 2004  Olly Betts <olly@survex.com>

	* configure.in: Added --disable-LANGUAGE options to allow bindings to
	  be forcibly disabled.  Added (disabled) checks for Guile, as it
	  looks like support will be resurrected soon.

Tue Jan 13 01:50:27 GMT 2004  Olly Betts <olly@survex.com>

	* configure.in: Check PHP version is at least 4.0.
	* configure.in,tcl8/Makefile.am: Look for tclsh and enable building
	  tcl bindings if it's at least version 8.0; get lib and include
	  directories from tclsh and use those for building the bindings.

Mon Jan 12 17:52:39 GMT 2004  Olly Betts <olly@survex.com>

	* python/docs/bindings.html: OMMSET_* and OMESET_* -> MSET_* and
	  ESET_* (in line with recent change to python/util.i).  Also
	  corrected a few typos.

Mon Jan 12 17:49:30 GMT 2004  Olly Betts <olly@survex.com>

	* configure.in: Check for jni.h before enabling java bindings.

Tue Jan  6 10:15:00 2004  James Aylett  <james@tartarus.org>

	* TCL bindings: get them to build (not built automatically)

Thu Jan  1 22:46:51 2004  James Aylett  <james@tartarus.org>

	* Python bindings: MSet provides a Python iterator
	  (new target language-specific interface file extra.i
	  included at end of xapian.i to accomodate this)

Thu Jan  1 22:45:26 2004  James Aylett  <james@tartarus.org>

	* python/util.i: OMMSET_* and OMESET_* -> MSET_* and ESET_*

Thu Jan  1 22:42:57 2004  James Aylett  <james@tartarus.org>

	* xapian.i: a couple of Xapian::Query constructors weren't being
	  wrapped, including one explicitly used in some of my Python
	  binding examples :-(

Sun Dec 28 16:06:50 2003  James Aylett  <james@tartarus.org>

	* Python bindings: enable directors for MatchDecider, to allow
	  subclassing in Python. Add documentation and an example.

	* Add a Python example equivalent to simpleexpand in xapian-examples

Mon Dec 08 02:12:09 GMT 2003  Olly Betts <olly@survex.com>

	* Makefile.am,configure.in,java/: Initial check-in of Eric B. Ridge's
	  JNI bindings.  Needs more work.

Mon Dec 08 02:11:03 GMT 2003  Olly Betts <olly@survex.com>

	* python/docs/.cvsignore,python/docs/examples/.cvsignore: Ignore
	  Makefile too.

Sun Dec  7 13:11:56 BST 2003  James Aylett  <james@tartarus.org>

	* Added basic documentation, and two examples, for Python bindings

Thu Oct 02 17:34:47 BST 2003  Olly Betts <olly@survex.com>

	* configure.in: Version 0.7.4.

Tue Sep  2 17:01:08 BST 2003  James Aylett  <james@tartarus.org>

	* xapian.i: using namespace std in SWIG parsed segment to sort out
	  typemaps.

Fri Aug 08 21:36:20 BST 2003  Olly Betts <olly@survex.com>

	* configure.in: Version 0.7.3.

Fri Aug  8 12:26:45 BST 2003  Richard Boulton <richard@tartarus.org>

	* configure.in: Check for absence of SWIG, and report error more
	  nicely if so.

Sat Jul 26 21:04:06 BST 2003  Olly Betts <olly@survex.com>

	* php4/Makefile.am: lib omqueryparser is now xapianqueryparser.
	* python/Makefile.am: XAPIAN_LIBS now includes -lxapianqueryparser.

Sat Jul 26 18:33:42 BST 2003  Olly Betts <olly@survex.com>

	* configure.in: Converted to use XO_LIB_XAPIAN.

Fri Jul 25 11:02:43 2003  James Aylett  <james@tartarus.org>

	* {tcl8,guile}/util.i: convert typemaps to SWIG 1.3 style

Fri Jul 25 11:01:15 2003  James Aylett  <james@tartarus.org>

	* python/Makefile.am: add -lomqueryparser to complete link

Tue Jul 15 13:50:25 2003  James Aylett  <james@tartarus.org>

	* [langdir]/Makefile.am: use -I$(srcdir) not -I. so VPATH
	  builds work again

Fri Jul 11 15:10:27 BST 2003  Olly Betts <olly@survex.com>

	* configure.in: Version 0.7.2.

Fri Jul 11 14:53:35 BST 2003  Olly Betts <olly@survex.com>

	* Makefile.am,configure.in: Include code for partly done guile and
	  tcl8 bindings in the distribution - it may inspire somebody to
	  finish them off.
	* guile/Makefile.am,tcl8/Makefile.am: Removed -shadow from swig
	  invocation.
	* php4/Makefile.am: Fixed not to build subproject every time.

Fri Jul 11 14:42:42 BST 2003  Olly Betts <olly@survex.com>

	* configure.in: Added check for location of Xapian installation.
	* guile/Makefile.am,php4/Makefile.am,python/Makefile.am,
	  tcl8/Makefile.am: Added -I for Xapian.

Fri Jul 11 14:27:04 BST 2003  Olly Betts <olly@survex.com>

	* Moved bindings out of xapian-core into their own module.<|MERGE_RESOLUTION|>--- conflicted
+++ resolved
@@ -1,4 +1,3 @@
-<<<<<<< HEAD
 Fri Aug 14 16:45:44 GMT 2009  Kosei Moriyama <cou929@gmail.com>
 
 	* perl/lib/:Add "1;" into end of lib/*.pm files.
@@ -37,13 +36,13 @@
 
 Mon Aug 10 16:11:37 GMT 2009  Kosei Moriyama <cou929@gmail.com>
 
-	* perl/t/search.t: Modifire some tests to use get_termname() 
-	instead of stringification operator because now we haven't 
-	support it, and remove some machdecider tests since we also 
+	* perl/t/search.t: Modifire some tests to use get_termname()
+	instead of stringification operator because now we haven't
+	support it, and remove some machdecider tests since we also
 	haven't support it.
-	* perl/util.i.in:Fix MSetIterator::clone(), remove 
+	* perl/util.i.in:Fix MSetIterator::clone(), remove
 	MSetIterator::get_docid() since same function is already
-	defined at xapian.i, and add overloaded operators of 
+	defined at xapian.i, and add overloaded operators of
 	ESetIterator.
 
 Mon Aug 10 16:03:10 GMT 2009  Kosei Moriyama <cou929@gmail.com>
@@ -57,7 +56,7 @@
 Fri Aug 07 15:29:21 GMT 2009  Kosei Moriyama <cou929@gmail.com>
 
 	* perl/util.i.in:Add tie support of MSetIterator and
-	ESetIterator. Wrap function MSet::matches() and 
+	ESetIterator. Wrap function MSet::matches() and
 	MSet::items(). Add class MSet::Tied. Wrap overload operators
 	of ESet.
 
@@ -65,8 +64,8 @@
 
 	* perl/lib/TermIterator.pm,perl/lib/ValueIterator.pm,
 	perl/t/document.t,perl/t/index.t,perl/util.i.in:
-	Remove "" operator wrapping, modify test cases and 
-	pod documents. Because modifying SWIG is needed to 
+	Remove "" operator wrapping, modify test cases and
+	pod documents. Because modifying SWIG is needed to
 	support "" operator.
 
 Thu Aug 06 08:29:25 GMT 2009  Kosei Moriyama <cou929@gmail.com>
@@ -75,20 +74,20 @@
 
 Wed Aug 05 14:42:34 GMT 2009  Kosei Moriyama <cou929@gmail.com>
 
-	* perl/util.i.in:Replace each iterator's function 'inc()' 
+	* perl/util.i.in:Replace each iterator's function 'inc()'
 	to 'increment()', which is macro 'NEXT' defined in xapian.i
-	and renamed in per/util.i, because both two function's 
+	and renamed in per/util.i, because both two function's
 	operation is same.
 
 Wed Aug 05 14:39:50 GMT 2009  Kosei Moriyama <cou929@gmail.com>
 
-        * perl/util.i.in:Remove new object constructing operation
-        in TermIterator's inc() function. Because it prevents a
-        destruction of other object (such as WritableDatabase).
+	* perl/util.i.in:Remove new object constructing operation
+	in TermIterator's inc() function. Because it prevents a
+	destruction of other object (such as WritableDatabase).
 
 Fri Jul 31 16:32:19 GMT 2009  Kosei Moriyama <cou929@gmail.com>
 
-	* perl/util.i.in:Add constant variable FLAG_SPELLING for 
+	* perl/util.i.in:Add constant variable FLAG_SPELLING for
 	TermGenerator::set_flags().
 
 Fri Jul 31 16:28:53 GMT 2009  Kosei Moriyama <cou929@gmail.com>
@@ -98,7 +97,7 @@
 Thu Jul 30 11:54:33 GMT 2009  Kosei Moriyama <cou929@gmail.com>
 
 	* perl/util.i.in:Modifying some proxy functions using %feature("shadow")
-	directive for removing repeatedly defined functions (constructor of 
+	directive for removing repeatedly defined functions (constructor of
 	QueryParser, SimpleStopper and WritableDatabase).
 
 Wed Jul 29 10:04:51 GMT 2009  Kosei Moriyama <cou929@gmail.com>
@@ -108,15 +107,15 @@
 
 Wed Jul 29 01:24:34 GMT 2009  Kosei Moriyama <cou929@gmail.com>
 
-	* perl/util.i.in:Fix add_valuerangeprocessor to push 
+	* perl/util.i.in:Fix add_valuerangeprocessor to push
 	ValueRangeProcessors object into it's member array
 	since storing all ValueRangeProcessors objects which
 	added.
 
 Tue Jul 28 06:09:40 GMT 2009  Kosei Moriyama <cou929@gmail.com>
 
-	* perl/util.i.in:Fix set_stopper of TermGenerator to keep 
-	SimpleStopper reference	in the object for it won't be deleted. 
+	* perl/util.i.in:Fix set_stopper of TermGenerator to keep
+	SimpleStopper reference	in the object for it won't be deleted.
 	Similar fix for set_sort_by_key, set_sort_by_key_then_relevance,
 	set_sort_by_relevance_then_key to keep MultiValueSorter.
 
@@ -128,7 +127,7 @@
 Mon Jul 27 09:31:45 GMT 2009  Kosei Moriyama <cou929@gmail.com>
 
 	* perl/util.i.in:Add operator overload support for PositionIterator,
-	fix new3_WritableDatabase, and TermIterator::clone for overloading 
+	fix new3_WritableDatabase, and TermIterator::clone for overloading
 	operator '='.
 
 Mon Jul 27 06:40:28 GMT 2009  Kosei Moriyama <cou929@gmail.com>
@@ -139,16 +138,16 @@
 
 Thu Jul 23 16:58:26 GMT 2009  Kosei Moriyama <cou929@gmail.com>
 
-	* perl/util.i.in: Wrap functions SimpleStopper::stop_word, 
+	* perl/util.i.in: Wrap functions SimpleStopper::stop_word,
 	QueryParser::new and SimpleStopper::new.
- 
+
 Wed Jul 22 15:23:39 GMT 2009  Kosei Moriyama <cou929@gmail.com>
 
 	* perl/util.i.in:Add wrapper functions for Stem::stem_word,
-	WritableDatabase::replace_document_by_term, 
-	writabledatabase::delete_document_by_term, 
+	WritableDatabase::replace_document_by_term,
+	writabledatabase::delete_document_by_term,
 	some ValueIterator functions and some TermIterator functions.
-	Add operator overload support for ValueIterator and 
+	Add operator overload support for ValueIterator and
 	TermIterator, but now double quotation operator is
 	commented out temporarily to avoid error.
 
@@ -173,18 +172,18 @@
 Fri Jul 17 14:52:41 GMT 2009  Kosei Moriyama <cou929@gmail.com>
 
 	* perl/Makefile.am,perl/generate-perl-exceptions: Add exception
-	wrapping refering python/generate-python-exceptions and 
+	wrapping refering python/generate-python-exceptions and
 	search-xapian/handle_exception.cc .
 
 Thu Jul 16 13:45:33 GMT 2009  Kosei Moriyama <cou929@gmail.com>
 
 	* perl/util.i.in:Rename constructors of Query and Enquire::set_query,
-	add wrapper function newN for generatig new query, add function 
+	add wrapper function newN for generatig new query, add function
 	Database::enquire, Query::new and Enquire::set_query.
 
 Tue Jul 14 15:02:44 GMT 2009  Kosei Moriyama <cou929@gmail.com>
 
-	* configure.ac: Fix PERL_XAPIAN_VERSION to get binding's 
+	* configure.ac: Fix PERL_XAPIAN_VERSION to get binding's
 	version number. Previously it gets from xaian-core's one.
 
 Tue Jul 14 07:52:56 GMT 2009  Kosei Moriyama <cou929@gmail.com>
@@ -199,9 +198,9 @@
 
 Mon Jul 13 11:32:40 GMT 2009  Kosei Moriyama <cou929@gmail.com>
 
-	* perl/Makefile.am: Add swig's -const and -proxy option to 
+	* perl/Makefile.am: Add swig's -const and -proxy option to
 	wrap constant values correctly.
-	* perl/util.i.in: Add %constant directive for wraipping 
+	* perl/util.i.in: Add %constant directive for wraipping
 	constant values. Fix generation process of OP_NAMES, DB_NAMES,
 	FLAG_NAMES and STEM_NAMES because of change of above constant
 	value handling.
@@ -215,25 +214,24 @@
 Mon Jul 06 05:50:40 GMT 2009  Kosei Moriyama <cou929@gmail.com>
 
 	* perl/Makefile.am,perl/util.i.in:  Add some hashes such as EXPORT_TAGS
-	for exporter module. And add arrays OP_NAMES, DB_NAMES, FLAG_NAMES and 
-	STEM_NAMES to util.i.in. 
-	* perl/lib/,perl/lib/MSet/Tied.pm,perl/lib/:Rename directory 
+	for exporter module. And add arrays OP_NAMES, DB_NAMES, FLAG_NAMES and
+	STEM_NAMES to util.i.in.
+	* perl/lib/,perl/lib/MSet/Tied.pm,perl/lib/:Rename directory
 	name 'Xapian' to 'lib' to process Test::Pod.
-	  
 
 Sun Jun 28 20:44:32 GMT 2009  Kosei Moriyama <cou929@gmail.com>
 
-	* configure.ac,perl/util.i,perl/util.i.in: Add VERSION variable 
+	* configure.ac,perl/util.i,perl/util.i.in: Add VERSION variable
 	into Xapian.pm. To do this, add #define directive into perl/util.i
 	and get version number from configure.
 
 Sun Jun 28 17:56:03 GMT 2009  Kosei Moriyama <cou929@gmail.com>
 
-	* perl/Makefile.am: To override module name (from 'xapian' 
+	* perl/Makefile.am: To override module name (from 'xapian'
 	to 'Search::Xapian') add swig's '-module Search::Xapian' option,
 	change test environment from 'perl' to 'prove', and change directory
 	to install Xapian.pm.
-	* configure.ac: Remove '/auto/Search/Xapian' from PERL_LIB variable, 
+	* configure.ac: Remove '/auto/Search/Xapian' from PERL_LIB variable,
 	and add dot into PERL_SO variable.
 
 Mon Jun 22 02:53:32 GMT 2009  Kosei Moriyama <cou929@gmail.com>
@@ -241,7 +239,7 @@
 	* configure.ac,perl/Makefile.am: Add configure test to get appropriate
 	  setting for directories to install perl files into. Also add test to
 	  get perl module extension.
-	* perl/util.i: Add %rename directive to rename "next()" function in 
+	* perl/util.i: Add %rename directive to rename "next()" function in
 	  xapian-bindings/xapian.i and "next(Xapian::weight min_wt)" function
 	  in xapian-core/include/xapian/postingsource.h because these functions
 	  conflicts perl's "next" keyword.
@@ -253,14 +251,14 @@
 
 Mon Jun 15 17:58:09 GMT 2009  Kosei Moriyama <cou929@gmail.comm>
 
-	* Makefile.am,configure.ac: Add --with-perl configure option, 
-  	  and add configure test to get appropriate setting for include 
+	* Makefile.am,configure.ac: Add --with-perl configure option,
+	  and add configure test to get appropriate setting for include
 	  path for perl.
 	* perl/Makefile.am, perl/docs/Makefile.am,
 	  perl/docs/examples/, perl/docs/index.html,
-	  perl/t/, perl/util.i, perl/xapian.pm: Add perl subdirectory to 
+	  perl/t/, perl/util.i, perl/xapian.pm: Add perl subdirectory to
 	  build system.
-=======
+
 Wed Aug 25 15:15:36 GMT 2010  Olly Betts <olly@survex.com>
 
 	* configure.ac: Use sys.version_info tuple, rather than string splicing
@@ -855,7 +853,6 @@
 Tue Jun 09 14:01:04 GMT 2009  Olly Betts <olly@survex.com>
 
 	* NEWS: Update for 1.1.1.
->>>>>>> 96568b27
 
 Wed May 27 05:52:20 GMT 2009  Olly Betts <olly@survex.com>
 
